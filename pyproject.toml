--- conflicted
+++ resolved
@@ -7,10 +7,7 @@
 dependencies = [
     "httpx>=0.28.1",
     "httpx-sse>=0.4.0",
-<<<<<<< HEAD
     "mypy>=1.15.0",
-=======
->>>>>>> 224d4f59
     "opentelemetry-api>=1.33.0",
     "opentelemetry-sdk>=1.33.0",
     "pydantic>=2.11.3",
