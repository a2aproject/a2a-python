# mypy: disable-error-code="arg-type"
"""Utils for converting between proto and Python types."""

import json
import logging
import re

from typing import Any

from google.protobuf import json_format, struct_pb2

from a2a import types
from a2a.grpc import a2a_pb2
from a2a.utils.errors import ServerError


logger = logging.getLogger(__name__)


# Regexp patterns for matching
_TASK_NAME_MATCH = r'tasks/([\w-]+)'
_TASK_PUSH_CONFIG_NAME_MATCH = (
    r'tasks/([\w-]+)/pushNotificationConfigs/([\w-]+)'
)

# Maximum safe integer digits (JavaScript MAX_SAFE_INTEGER is 2^53 - 1)
_MAX_SAFE_INTEGER_DIGITS = 15


class ToProto:
    """Converts Python types to proto types."""

    @classmethod
    def message(cls, message: types.Message | None) -> a2a_pb2.Message | None:
        if message is None:
            return None
        return a2a_pb2.Message(
            message_id=message.message_id,
            content=[ToProto.part(p) for p in message.parts],
            context_id=message.context_id or '',
            task_id=message.task_id or '',
            role=cls.role(message.role),
            metadata=ToProto.metadata(message.metadata),
        )

    @classmethod
    def metadata(
        cls, metadata: dict[str, Any] | None
    ) -> struct_pb2.Struct | None:
        if metadata is None:
            return None
<<<<<<< HEAD
        return struct_pb2.Struct(
            fields={
                key: cls._convert_value_to_proto(value)
                for key, value in metadata.items()
            }
        )
=======
        return dict_to_struct(metadata)
>>>>>>> e3a72071

    @classmethod
    def _make_dict_serializable(cls, value: Any) -> Any:
        if isinstance(value, dict):
            return {k: cls._make_dict_serializable(v) for k, v in value.items()}
        if isinstance(value, (list | tuple)):
            return [cls._make_dict_serializable(item) for item in value]
        if isinstance(value, (str | int | float | bool)) or value is None:
            return value
        return str(value)

    @classmethod
    def _convert_value_to_proto(cls, value: Any) -> struct_pb2.Value:
        if value is None:
            proto_value = struct_pb2.Value()
            proto_value.null_value = struct_pb2.NullValue.NULL_VALUE
            return proto_value

        if isinstance(value, bool):
            return struct_pb2.Value(bool_value=value)

        if isinstance(value, int):
            if abs(value) > (2**53 - 1):
                return struct_pb2.Value(string_value=str(value))
            return struct_pb2.Value(number_value=float(value))

        if isinstance(value, float):
            return struct_pb2.Value(number_value=value)

        if isinstance(value, str):
            return struct_pb2.Value(string_value=value)

        if isinstance(value, dict):
            serializable_dict = cls._make_dict_serializable(value)
            json_data = json.dumps(serializable_dict, ensure_ascii=False)
            struct_value = struct_pb2.Struct()
            json_format.Parse(json_data, struct_value)
            return struct_pb2.Value(struct_value=struct_value)

        if isinstance(value, (list | tuple)):
            list_value = struct_pb2.ListValue()
            for item in value:
                converted_item = cls._convert_value_to_proto(item)
                list_value.values.append(converted_item)
            return struct_pb2.Value(list_value=list_value)

        return struct_pb2.Value(string_value=str(value))

    @classmethod
    def part(cls, part: types.Part) -> a2a_pb2.Part:
        if isinstance(part.root, types.TextPart):
            return a2a_pb2.Part(text=part.root.text)
        if isinstance(part.root, types.FilePart):
            return a2a_pb2.Part(file=ToProto.file(part.root.file))
        if isinstance(part.root, types.DataPart):
            return a2a_pb2.Part(data=ToProto.data(part.root.data))
        raise ValueError(f'Unsupported part type: {part.root}')

    @classmethod
    def data(cls, data: dict[str, Any]) -> a2a_pb2.DataPart:
        json_data = json.dumps(data)
        return a2a_pb2.DataPart(
            data=json_format.Parse(
                json_data,
                struct_pb2.Struct(),
            )
        )

    @classmethod
    def file(
        cls, file: types.FileWithUri | types.FileWithBytes
    ) -> a2a_pb2.FilePart:
        if isinstance(file, types.FileWithUri):
            return a2a_pb2.FilePart(
                file_with_uri=file.uri, mime_type=file.mime_type, name=file.name
            )
        return a2a_pb2.FilePart(
            file_with_bytes=file.bytes.encode('utf-8'),
            mime_type=file.mime_type,
            name=file.name,
        )

    @classmethod
    def task(cls, task: types.Task) -> a2a_pb2.Task:
        return a2a_pb2.Task(
            id=task.id,
            context_id=task.context_id,
            status=ToProto.task_status(task.status),
            artifacts=(
                [ToProto.artifact(a) for a in task.artifacts]
                if task.artifacts
                else None
            ),
            history=(
                [ToProto.message(h) for h in task.history]  # type: ignore[misc]
                if task.history
                else None
            ),
        )

    @classmethod
    def task_status(cls, status: types.TaskStatus) -> a2a_pb2.TaskStatus:
        return a2a_pb2.TaskStatus(
            state=ToProto.task_state(status.state),
            update=ToProto.message(status.message),
        )

    @classmethod
    def task_state(cls, state: types.TaskState) -> a2a_pb2.TaskState:
        match state:
            case types.TaskState.submitted:
                return a2a_pb2.TaskState.TASK_STATE_SUBMITTED
            case types.TaskState.working:
                return a2a_pb2.TaskState.TASK_STATE_WORKING
            case types.TaskState.completed:
                return a2a_pb2.TaskState.TASK_STATE_COMPLETED
            case types.TaskState.canceled:
                return a2a_pb2.TaskState.TASK_STATE_CANCELLED
            case types.TaskState.failed:
                return a2a_pb2.TaskState.TASK_STATE_FAILED
            case types.TaskState.input_required:
                return a2a_pb2.TaskState.TASK_STATE_INPUT_REQUIRED
            case _:
                return a2a_pb2.TaskState.TASK_STATE_UNSPECIFIED

    @classmethod
    def artifact(cls, artifact: types.Artifact) -> a2a_pb2.Artifact:
        return a2a_pb2.Artifact(
            artifact_id=artifact.artifact_id,
            description=artifact.description,
            metadata=ToProto.metadata(artifact.metadata),
            name=artifact.name,
            parts=[ToProto.part(p) for p in artifact.parts],
        )

    @classmethod
    def authentication_info(
        cls, info: types.PushNotificationAuthenticationInfo
    ) -> a2a_pb2.AuthenticationInfo:
        return a2a_pb2.AuthenticationInfo(
            schemes=info.schemes,
            credentials=info.credentials,
        )

    @classmethod
    def push_notification_config(
        cls, config: types.PushNotificationConfig
    ) -> a2a_pb2.PushNotificationConfig:
        auth_info = (
            ToProto.authentication_info(config.authentication)
            if config.authentication
            else None
        )
        return a2a_pb2.PushNotificationConfig(
            id=config.id or '',
            url=config.url,
            token=config.token,
            authentication=auth_info,
        )

    @classmethod
    def task_artifact_update_event(
        cls, event: types.TaskArtifactUpdateEvent
    ) -> a2a_pb2.TaskArtifactUpdateEvent:
        return a2a_pb2.TaskArtifactUpdateEvent(
            task_id=event.task_id,
            context_id=event.context_id,
            artifact=ToProto.artifact(event.artifact),
            metadata=ToProto.metadata(event.metadata),
            append=event.append or False,
            last_chunk=event.last_chunk or False,
        )

    @classmethod
    def task_status_update_event(
        cls, event: types.TaskStatusUpdateEvent
    ) -> a2a_pb2.TaskStatusUpdateEvent:
        return a2a_pb2.TaskStatusUpdateEvent(
            task_id=event.task_id,
            context_id=event.context_id,
            status=ToProto.task_status(event.status),
            metadata=ToProto.metadata(event.metadata),
            final=event.final,
        )

    @classmethod
    def message_send_configuration(
        cls, config: types.MessageSendConfiguration | None
    ) -> a2a_pb2.SendMessageConfiguration:
        if not config:
            return a2a_pb2.SendMessageConfiguration()
        return a2a_pb2.SendMessageConfiguration(
            accepted_output_modes=config.accepted_output_modes,
            push_notification=ToProto.push_notification_config(
                config.push_notification_config
            )
            if config.push_notification_config
            else None,
            history_length=config.history_length,
            blocking=config.blocking or False,
        )

    @classmethod
    def update_event(
        cls,
        event: types.Task
        | types.Message
        | types.TaskStatusUpdateEvent
        | types.TaskArtifactUpdateEvent,
    ) -> a2a_pb2.StreamResponse:
        """Converts a task, message, or task update event to a StreamResponse."""
        if isinstance(event, types.TaskStatusUpdateEvent):
            return a2a_pb2.StreamResponse(
                status_update=ToProto.task_status_update_event(event)
            )
        if isinstance(event, types.TaskArtifactUpdateEvent):
            return a2a_pb2.StreamResponse(
                artifact_update=ToProto.task_artifact_update_event(event)
            )
        if isinstance(event, types.Message):
            return a2a_pb2.StreamResponse(msg=ToProto.message(event))
        if isinstance(event, types.Task):
            return a2a_pb2.StreamResponse(task=ToProto.task(event))
        raise ValueError(f'Unsupported event type: {type(event)}')

    @classmethod
    def task_or_message(
        cls, event: types.Task | types.Message
    ) -> a2a_pb2.SendMessageResponse:
        if isinstance(event, types.Message):
            return a2a_pb2.SendMessageResponse(
                msg=cls.message(event),
            )
        return a2a_pb2.SendMessageResponse(
            task=cls.task(event),
        )

    @classmethod
    def stream_response(
        cls,
        event: (
            types.Message
            | types.Task
            | types.TaskStatusUpdateEvent
            | types.TaskArtifactUpdateEvent
        ),
    ) -> a2a_pb2.StreamResponse:
        if isinstance(event, types.Message):
            return a2a_pb2.StreamResponse(msg=cls.message(event))
        if isinstance(event, types.Task):
            return a2a_pb2.StreamResponse(task=cls.task(event))
        if isinstance(event, types.TaskStatusUpdateEvent):
            return a2a_pb2.StreamResponse(
                status_update=cls.task_status_update_event(event),
            )
        return a2a_pb2.StreamResponse(
            artifact_update=cls.task_artifact_update_event(event),
        )

    @classmethod
    def task_push_notification_config(
        cls, config: types.TaskPushNotificationConfig
    ) -> a2a_pb2.TaskPushNotificationConfig:
        return a2a_pb2.TaskPushNotificationConfig(
            name=f'tasks/{config.task_id}/pushNotificationConfigs/{config.push_notification_config.id}',
            push_notification_config=cls.push_notification_config(
                config.push_notification_config,
            ),
        )

    @classmethod
    def agent_card(
        cls,
        card: types.AgentCard,
    ) -> a2a_pb2.AgentCard:
        return a2a_pb2.AgentCard(
            capabilities=cls.capabilities(card.capabilities),
            default_input_modes=list(card.default_input_modes),
            default_output_modes=list(card.default_output_modes),
            description=card.description,
            documentation_url=card.documentation_url,
            name=card.name,
            provider=cls.provider(card.provider),
            security=cls.security(card.security),
            security_schemes=cls.security_schemes(card.security_schemes),
            skills=[cls.skill(x) for x in card.skills] if card.skills else [],
            url=card.url,
            version=card.version,
            supports_authenticated_extended_card=bool(
                card.supports_authenticated_extended_card
            ),
            preferred_transport=card.preferred_transport,
            protocol_version=card.protocol_version,
            additional_interfaces=[
                cls.agent_interface(x) for x in card.additional_interfaces
            ]
            if card.additional_interfaces
            else None,
        )

    @classmethod
    def agent_interface(
        cls,
        interface: types.AgentInterface,
    ) -> a2a_pb2.AgentInterface:
        return a2a_pb2.AgentInterface(
            transport=interface.transport,
            url=interface.url,
        )

    @classmethod
    def capabilities(
        cls, capabilities: types.AgentCapabilities
    ) -> a2a_pb2.AgentCapabilities:
        return a2a_pb2.AgentCapabilities(
            streaming=bool(capabilities.streaming),
            push_notifications=bool(capabilities.push_notifications),
            extensions=[
                cls.extension(x) for x in capabilities.extensions or []
            ],
        )

    @classmethod
    def extension(
        cls,
        extension: types.AgentExtension,
    ) -> a2a_pb2.AgentExtension:
        return a2a_pb2.AgentExtension(
            uri=extension.uri,
            description=extension.description,
            params=dict_to_struct(extension.params)
            if extension.params
            else None,
            required=extension.required,
        )

    @classmethod
    def provider(
        cls, provider: types.AgentProvider | None
    ) -> a2a_pb2.AgentProvider | None:
        if not provider:
            return None
        return a2a_pb2.AgentProvider(
            organization=provider.organization,
            url=provider.url,
        )

    @classmethod
    def security(
        cls,
        security: list[dict[str, list[str]]] | None,
    ) -> list[a2a_pb2.Security] | None:
        if not security:
            return None
        return [
            a2a_pb2.Security(
                schemes={k: a2a_pb2.StringList(list=v) for (k, v) in s.items()}
            )
            for s in security
        ]

    @classmethod
    def security_schemes(
        cls,
        schemes: dict[str, types.SecurityScheme] | None,
    ) -> dict[str, a2a_pb2.SecurityScheme] | None:
        if not schemes:
            return None
        return {k: cls.security_scheme(v) for (k, v) in schemes.items()}

    @classmethod
    def security_scheme(
        cls,
        scheme: types.SecurityScheme,
    ) -> a2a_pb2.SecurityScheme:
        if isinstance(scheme.root, types.APIKeySecurityScheme):
            return a2a_pb2.SecurityScheme(
                api_key_security_scheme=a2a_pb2.APIKeySecurityScheme(
                    description=scheme.root.description,
                    location=scheme.root.in_.value,
                    name=scheme.root.name,
                )
            )
        if isinstance(scheme.root, types.HTTPAuthSecurityScheme):
            return a2a_pb2.SecurityScheme(
                http_auth_security_scheme=a2a_pb2.HTTPAuthSecurityScheme(
                    description=scheme.root.description,
                    scheme=scheme.root.scheme,
                    bearer_format=scheme.root.bearer_format,
                )
            )
        if isinstance(scheme.root, types.OAuth2SecurityScheme):
            return a2a_pb2.SecurityScheme(
                oauth2_security_scheme=a2a_pb2.OAuth2SecurityScheme(
                    description=scheme.root.description,
                    flows=cls.oauth2_flows(scheme.root.flows),
                )
            )
        if isinstance(scheme.root, types.MutualTLSSecurityScheme):
            return a2a_pb2.SecurityScheme(
                mtls_security_scheme=a2a_pb2.MutualTlsSecurityScheme(
                    description=scheme.root.description,
                )
            )
        return a2a_pb2.SecurityScheme(
            open_id_connect_security_scheme=a2a_pb2.OpenIdConnectSecurityScheme(
                description=scheme.root.description,
                open_id_connect_url=scheme.root.open_id_connect_url,
            )
        )

    @classmethod
    def oauth2_flows(cls, flows: types.OAuthFlows) -> a2a_pb2.OAuthFlows:
        if flows.authorization_code:
            return a2a_pb2.OAuthFlows(
                authorization_code=a2a_pb2.AuthorizationCodeOAuthFlow(
                    authorization_url=flows.authorization_code.authorization_url,
                    refresh_url=flows.authorization_code.refresh_url,
                    scopes=dict(flows.authorization_code.scopes.items()),
                    token_url=flows.authorization_code.token_url,
                ),
            )
        if flows.client_credentials:
            return a2a_pb2.OAuthFlows(
                client_credentials=a2a_pb2.ClientCredentialsOAuthFlow(
                    refresh_url=flows.client_credentials.refresh_url,
                    scopes=dict(flows.client_credentials.scopes.items()),
                    token_url=flows.client_credentials.token_url,
                ),
            )
        if flows.implicit:
            return a2a_pb2.OAuthFlows(
                implicit=a2a_pb2.ImplicitOAuthFlow(
                    authorization_url=flows.implicit.authorization_url,
                    refresh_url=flows.implicit.refresh_url,
                    scopes=dict(flows.implicit.scopes.items()),
                ),
            )
        if flows.password:
            return a2a_pb2.OAuthFlows(
                password=a2a_pb2.PasswordOAuthFlow(
                    refresh_url=flows.password.refresh_url,
                    scopes=dict(flows.password.scopes.items()),
                    token_url=flows.password.token_url,
                ),
            )
        raise ValueError('Unknown oauth flow definition')

    @classmethod
    def skill(cls, skill: types.AgentSkill) -> a2a_pb2.AgentSkill:
        return a2a_pb2.AgentSkill(
            id=skill.id,
            name=skill.name,
            description=skill.description,
            tags=skill.tags,
            examples=skill.examples,
            input_modes=skill.input_modes,
            output_modes=skill.output_modes,
        )

    @classmethod
    def role(cls, role: types.Role) -> a2a_pb2.Role:
        match role:
            case types.Role.user:
                return a2a_pb2.Role.ROLE_USER
            case types.Role.agent:
                return a2a_pb2.Role.ROLE_AGENT
            case _:
                return a2a_pb2.Role.ROLE_UNSPECIFIED


class FromProto:
    """Converts proto types to Python types."""

    @classmethod
    def message(cls, message: a2a_pb2.Message) -> types.Message:
        return types.Message(
            message_id=message.message_id,
            parts=[FromProto.part(p) for p in message.content],
            context_id=message.context_id or None,
            task_id=message.task_id or None,
            role=FromProto.role(message.role),
            metadata=FromProto.metadata(message.metadata),
        )

    @classmethod
    def metadata(cls, metadata: struct_pb2.Struct) -> dict[str, Any]:
<<<<<<< HEAD
        return {
            key: cls._convert_proto_to_value(value)
            for key, value in metadata.fields.items()
        }
=======
        if not metadata.fields:
            return {}
        return json_format.MessageToDict(metadata)
>>>>>>> e3a72071

    @classmethod
    def _convert_proto_to_value(cls, value: struct_pb2.Value) -> Any:
        if value.HasField('null_value'):
            return None
        if value.HasField('bool_value'):
            return value.bool_value
        if value.HasField('number_value'):
            return value.number_value
        if value.HasField('string_value'):
            string_val = value.string_value
            if (
                string_val.lstrip('-').isdigit()
                and len(string_val.lstrip('-')) > _MAX_SAFE_INTEGER_DIGITS
            ):
                return int(string_val)
            return string_val
        if value.HasField('struct_value'):
            return {
                k: cls._convert_proto_to_value(v)
                for k, v in value.struct_value.fields.items()
            }
        if value.HasField('list_value'):
            return [
                cls._convert_proto_to_value(v) for v in value.list_value.values
            ]
        return None

    @classmethod
    def part(cls, part: a2a_pb2.Part) -> types.Part:
        if part.HasField('text'):
            return types.Part(root=types.TextPart(text=part.text))
        if part.HasField('file'):
            return types.Part(
                root=types.FilePart(file=FromProto.file(part.file))
            )
        if part.HasField('data'):
            return types.Part(
                root=types.DataPart(data=FromProto.data(part.data))
            )
        raise ValueError(f'Unsupported part type: {part}')

    @classmethod
    def data(cls, data: a2a_pb2.DataPart) -> dict[str, Any]:
        json_data = json_format.MessageToJson(data.data)
        return json.loads(json_data)

    @classmethod
    def file(
        cls, file: a2a_pb2.FilePart
    ) -> types.FileWithUri | types.FileWithBytes:
        common_args = {
            'mime_type': file.mime_type or None,
            'name': file.name or None,
        }
        if file.HasField('file_with_uri'):
            return types.FileWithUri(
                uri=file.file_with_uri,
                **common_args,
            )
        return types.FileWithBytes(
            bytes=file.file_with_bytes.decode('utf-8'),
            **common_args,
        )

    @classmethod
    def task_or_message(
        cls, event: a2a_pb2.SendMessageResponse
    ) -> types.Task | types.Message:
        if event.HasField('msg'):
            return cls.message(event.msg)
        return cls.task(event.task)

    @classmethod
    def task(cls, task: a2a_pb2.Task) -> types.Task:
        return types.Task(
            id=task.id,
            context_id=task.context_id,
            status=FromProto.task_status(task.status),
            artifacts=[FromProto.artifact(a) for a in task.artifacts],
            history=[FromProto.message(h) for h in task.history],
        )

    @classmethod
    def task_status(cls, status: a2a_pb2.TaskStatus) -> types.TaskStatus:
        return types.TaskStatus(
            state=FromProto.task_state(status.state),
            message=FromProto.message(status.update),
        )

    @classmethod
    def task_state(cls, state: a2a_pb2.TaskState) -> types.TaskState:
        match state:
            case a2a_pb2.TaskState.TASK_STATE_SUBMITTED:
                return types.TaskState.submitted
            case a2a_pb2.TaskState.TASK_STATE_WORKING:
                return types.TaskState.working
            case a2a_pb2.TaskState.TASK_STATE_COMPLETED:
                return types.TaskState.completed
            case a2a_pb2.TaskState.TASK_STATE_CANCELLED:
                return types.TaskState.canceled
            case a2a_pb2.TaskState.TASK_STATE_FAILED:
                return types.TaskState.failed
            case a2a_pb2.TaskState.TASK_STATE_INPUT_REQUIRED:
                return types.TaskState.input_required
            case _:
                return types.TaskState.unknown

    @classmethod
    def artifact(cls, artifact: a2a_pb2.Artifact) -> types.Artifact:
        return types.Artifact(
            artifact_id=artifact.artifact_id,
            description=artifact.description,
            metadata=FromProto.metadata(artifact.metadata),
            name=artifact.name,
            parts=[FromProto.part(p) for p in artifact.parts],
        )

    @classmethod
    def task_artifact_update_event(
        cls, event: a2a_pb2.TaskArtifactUpdateEvent
    ) -> types.TaskArtifactUpdateEvent:
        return types.TaskArtifactUpdateEvent(
            task_id=event.task_id,
            context_id=event.context_id,
            artifact=FromProto.artifact(event.artifact),
            metadata=FromProto.metadata(event.metadata),
            append=event.append,
            last_chunk=event.last_chunk,
        )

    @classmethod
    def task_status_update_event(
        cls, event: a2a_pb2.TaskStatusUpdateEvent
    ) -> types.TaskStatusUpdateEvent:
        return types.TaskStatusUpdateEvent(
            task_id=event.task_id,
            context_id=event.context_id,
            status=FromProto.task_status(event.status),
            metadata=FromProto.metadata(event.metadata),
            final=event.final,
        )

    @classmethod
    def push_notification_config(
        cls, config: a2a_pb2.PushNotificationConfig
    ) -> types.PushNotificationConfig:
        return types.PushNotificationConfig(
            id=config.id,
            url=config.url,
            token=config.token,
            authentication=FromProto.authentication_info(config.authentication)
            if config.HasField('authentication')
            else None,
        )

    @classmethod
    def authentication_info(
        cls, info: a2a_pb2.AuthenticationInfo
    ) -> types.PushNotificationAuthenticationInfo:
        return types.PushNotificationAuthenticationInfo(
            schemes=list(info.schemes),
            credentials=info.credentials,
        )

    @classmethod
    def message_send_configuration(
        cls, config: a2a_pb2.SendMessageConfiguration
    ) -> types.MessageSendConfiguration:
        return types.MessageSendConfiguration(
            accepted_output_modes=list(config.accepted_output_modes),
            push_notification_config=FromProto.push_notification_config(
                config.push_notification
            )
            if config.HasField('push_notification')
            else None,
            history_length=config.history_length,
            blocking=config.blocking,
        )

    @classmethod
    def message_send_params(
        cls, request: a2a_pb2.SendMessageRequest
    ) -> types.MessageSendParams:
        return types.MessageSendParams(
            configuration=cls.message_send_configuration(request.configuration),
            message=cls.message(request.request),
            metadata=cls.metadata(request.metadata),
        )

    @classmethod
    def task_id_params(
        cls,
        request: (
            a2a_pb2.CancelTaskRequest
            | a2a_pb2.TaskSubscriptionRequest
            | a2a_pb2.GetTaskPushNotificationConfigRequest
        ),
    ) -> types.TaskIdParams:
        # This is currently incomplete until the core sdk supports multiple
        # configs for a single task.
        if isinstance(request, a2a_pb2.GetTaskPushNotificationConfigRequest):
            m = re.match(_TASK_PUSH_CONFIG_NAME_MATCH, request.name)
            if not m:
                raise ServerError(
                    error=types.InvalidParamsError(
                        message=f'No task for {request.name}'
                    )
                )
            return types.TaskIdParams(id=m.group(1))
        m = re.match(_TASK_NAME_MATCH, request.name)
        if not m:
            raise ServerError(
                error=types.InvalidParamsError(
                    message=f'No task for {request.name}'
                )
            )
        return types.TaskIdParams(id=m.group(1))

    @classmethod
    def task_push_notification_config_request(
        cls,
        request: a2a_pb2.CreateTaskPushNotificationConfigRequest,
    ) -> types.TaskPushNotificationConfig:
        m = re.match(_TASK_NAME_MATCH, request.parent)
        if not m:
            raise ServerError(
                error=types.InvalidParamsError(
                    message=f'No task for {request.parent}'
                )
            )
        return types.TaskPushNotificationConfig(
            push_notification_config=cls.push_notification_config(
                request.config.push_notification_config,
            ),
            task_id=m.group(1),
        )

    @classmethod
    def task_push_notification_config(
        cls,
        config: a2a_pb2.TaskPushNotificationConfig,
    ) -> types.TaskPushNotificationConfig:
        m = re.match(_TASK_PUSH_CONFIG_NAME_MATCH, config.name)
        if not m:
            raise ServerError(
                error=types.InvalidParamsError(
                    message=f'Bad TaskPushNotificationConfig resource name {config.name}'
                )
            )
        return types.TaskPushNotificationConfig(
            push_notification_config=cls.push_notification_config(
                config.push_notification_config,
            ),
            task_id=m.group(1),
        )

    @classmethod
    def agent_card(
        cls,
        card: a2a_pb2.AgentCard,
    ) -> types.AgentCard:
        return types.AgentCard(
            capabilities=cls.capabilities(card.capabilities),
            default_input_modes=list(card.default_input_modes),
            default_output_modes=list(card.default_output_modes),
            description=card.description,
            documentation_url=card.documentation_url,
            name=card.name,
            provider=cls.provider(card.provider),
            security=cls.security(list(card.security)),
            security_schemes=cls.security_schemes(dict(card.security_schemes)),
            skills=[cls.skill(x) for x in card.skills] if card.skills else [],
            url=card.url,
            version=card.version,
            supports_authenticated_extended_card=card.supports_authenticated_extended_card,
            preferred_transport=card.preferred_transport,
            protocol_version=card.protocol_version,
            additional_interfaces=[
                cls.agent_interface(x) for x in card.additional_interfaces
            ]
            if card.additional_interfaces
            else None,
        )

    @classmethod
    def agent_interface(
        cls,
        interface: a2a_pb2.AgentInterface,
    ) -> types.AgentInterface:
        return types.AgentInterface(
            transport=interface.transport,
            url=interface.url,
        )

    @classmethod
    def task_query_params(
        cls,
        request: a2a_pb2.GetTaskRequest,
    ) -> types.TaskQueryParams:
        m = re.match(_TASK_NAME_MATCH, request.name)
        if not m:
            raise ServerError(
                error=types.InvalidParamsError(
                    message=f'No task for {request.name}'
                )
            )
        return types.TaskQueryParams(
            history_length=request.history_length
            if request.history_length
            else None,
            id=m.group(1),
            metadata=None,
        )

    @classmethod
    def capabilities(
        cls, capabilities: a2a_pb2.AgentCapabilities
    ) -> types.AgentCapabilities:
        return types.AgentCapabilities(
            streaming=capabilities.streaming,
            push_notifications=capabilities.push_notifications,
            extensions=[
                cls.agent_extension(x) for x in capabilities.extensions
            ],
        )

    @classmethod
    def agent_extension(
        cls,
        extension: a2a_pb2.AgentExtension,
    ) -> types.AgentExtension:
        return types.AgentExtension(
            uri=extension.uri,
            description=extension.description,
            params=json_format.MessageToDict(extension.params),
            required=extension.required,
        )

    @classmethod
    def security(
        cls,
        security: list[a2a_pb2.Security] | None,
    ) -> list[dict[str, list[str]]] | None:
        if not security:
            return None
        return [
            {k: list(v.list) for (k, v) in s.schemes.items()} for s in security
        ]

    @classmethod
    def provider(
        cls, provider: a2a_pb2.AgentProvider | None
    ) -> types.AgentProvider | None:
        if not provider:
            return None
        return types.AgentProvider(
            organization=provider.organization,
            url=provider.url,
        )

    @classmethod
    def security_schemes(
        cls, schemes: dict[str, a2a_pb2.SecurityScheme]
    ) -> dict[str, types.SecurityScheme]:
        return {k: cls.security_scheme(v) for (k, v) in schemes.items()}

    @classmethod
    def security_scheme(
        cls,
        scheme: a2a_pb2.SecurityScheme,
    ) -> types.SecurityScheme:
        if scheme.HasField('api_key_security_scheme'):
            return types.SecurityScheme(
                root=types.APIKeySecurityScheme(
                    description=scheme.api_key_security_scheme.description,
                    name=scheme.api_key_security_scheme.name,
                    in_=types.In(scheme.api_key_security_scheme.location),  # type: ignore[call-arg]
                )
            )
        if scheme.HasField('http_auth_security_scheme'):
            return types.SecurityScheme(
                root=types.HTTPAuthSecurityScheme(
                    description=scheme.http_auth_security_scheme.description,
                    scheme=scheme.http_auth_security_scheme.scheme,
                    bearer_format=scheme.http_auth_security_scheme.bearer_format,
                )
            )
        if scheme.HasField('oauth2_security_scheme'):
            return types.SecurityScheme(
                root=types.OAuth2SecurityScheme(
                    description=scheme.oauth2_security_scheme.description,
                    flows=cls.oauth2_flows(scheme.oauth2_security_scheme.flows),
                )
            )
        return types.SecurityScheme(
            root=types.OpenIdConnectSecurityScheme(
                description=scheme.open_id_connect_security_scheme.description,
                open_id_connect_url=scheme.open_id_connect_security_scheme.open_id_connect_url,
            )
        )

    @classmethod
    def oauth2_flows(cls, flows: a2a_pb2.OAuthFlows) -> types.OAuthFlows:
        if flows.HasField('authorization_code'):
            return types.OAuthFlows(
                authorization_code=types.AuthorizationCodeOAuthFlow(
                    authorization_url=flows.authorization_code.authorization_url,
                    refresh_url=flows.authorization_code.refresh_url,
                    scopes=dict(flows.authorization_code.scopes.items()),
                    token_url=flows.authorization_code.token_url,
                ),
            )
        if flows.HasField('client_credentials'):
            return types.OAuthFlows(
                client_credentials=types.ClientCredentialsOAuthFlow(
                    refresh_url=flows.client_credentials.refresh_url,
                    scopes=dict(flows.client_credentials.scopes.items()),
                    token_url=flows.client_credentials.token_url,
                ),
            )
        if flows.HasField('implicit'):
            return types.OAuthFlows(
                implicit=types.ImplicitOAuthFlow(
                    authorization_url=flows.implicit.authorization_url,
                    refresh_url=flows.implicit.refresh_url,
                    scopes=dict(flows.implicit.scopes.items()),
                ),
            )
        return types.OAuthFlows(
            password=types.PasswordOAuthFlow(
                refresh_url=flows.password.refresh_url,
                scopes=dict(flows.password.scopes.items()),
                token_url=flows.password.token_url,
            ),
        )

    @classmethod
    def stream_response(
        cls,
        response: a2a_pb2.StreamResponse,
    ) -> (
        types.Message
        | types.Task
        | types.TaskStatusUpdateEvent
        | types.TaskArtifactUpdateEvent
    ):
        if response.HasField('msg'):
            return cls.message(response.msg)
        if response.HasField('task'):
            return cls.task(response.task)
        if response.HasField('status_update'):
            return cls.task_status_update_event(response.status_update)
        return cls.task_artifact_update_event(response.artifact_update)

    @classmethod
    def skill(cls, skill: a2a_pb2.AgentSkill) -> types.AgentSkill:
        return types.AgentSkill(
            id=skill.id,
            name=skill.name,
            description=skill.description,
            tags=list(skill.tags),
            examples=list(skill.examples),
            input_modes=list(skill.input_modes),
            output_modes=list(skill.output_modes),
        )

    @classmethod
    def role(cls, role: a2a_pb2.Role) -> types.Role:
        match role:
            case a2a_pb2.Role.ROLE_USER:
                return types.Role.user
            case a2a_pb2.Role.ROLE_AGENT:
                return types.Role.agent
            case _:
                return types.Role.agent


def dict_to_struct(dictionary: dict[str, Any]) -> struct_pb2.Struct:
    """Converts a Python dict to a Struct proto.

    Unfortunately, using `json_format.ParseDict` does not work because this
    wants the dictionary to be an exact match of the Struct proto with fields
    and keys and values, not the traditional Python dict structure.

    Args:
      dictionary: The Python dict to convert.

    Returns:
      The Struct proto.
    """
    struct = struct_pb2.Struct()
    for key, val in dictionary.items():
        if isinstance(val, dict):
            struct[key] = dict_to_struct(val)
        else:
            struct[key] = val
    return struct<|MERGE_RESOLUTION|>--- conflicted
+++ resolved
@@ -49,16 +49,12 @@
     ) -> struct_pb2.Struct | None:
         if metadata is None:
             return None
-<<<<<<< HEAD
         return struct_pb2.Struct(
             fields={
                 key: cls._convert_value_to_proto(value)
                 for key, value in metadata.items()
             }
         )
-=======
-        return dict_to_struct(metadata)
->>>>>>> e3a72071
 
     @classmethod
     def _make_dict_serializable(cls, value: Any) -> Any:
@@ -546,16 +542,10 @@
 
     @classmethod
     def metadata(cls, metadata: struct_pb2.Struct) -> dict[str, Any]:
-<<<<<<< HEAD
         return {
             key: cls._convert_proto_to_value(value)
             for key, value in metadata.fields.items()
         }
-=======
-        if not metadata.fields:
-            return {}
-        return json_format.MessageToDict(metadata)
->>>>>>> e3a72071
 
     @classmethod
     def _convert_proto_to_value(cls, value: struct_pb2.Value) -> Any:
