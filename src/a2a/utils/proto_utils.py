--- conflicted
+++ resolved
@@ -18,15 +18,9 @@
 
 
 # Regexp patterns for matching
-<<<<<<< HEAD
 _TASK_NAME_MATCH = r'tasks/([a-zA-Z0-9_.-]+)'
 _TASK_PUSH_CONFIG_NAME_MATCH = (
     r'tasks/([a-zA-Z0-9_.-]+)/pushNotificationConfigs/([a-zA-Z0-9_.-]+)'
-=======
-_TASK_NAME_MATCH = r'tasks/([\w-]+)'
-_TASK_PUSH_CONFIG_NAME_MATCH = (
-    r'tasks/([\w-]+)/pushNotificationConfigs/([\w-]+)'
->>>>>>> 82a6b7cc
 )
 
 
