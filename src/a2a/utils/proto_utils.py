# mypy: disable-error-code="arg-type"
"""Utils for converting between proto and Python types."""

import json
import re

from typing import Any

from google.protobuf import json_format, struct_pb2

from a2a import types
from a2a.grpc import a2a_pb2
from a2a.utils.errors import ServerError


# Regexp patterns for matching
_TASK_NAME_MATCH = r'tasks/(\w+)'
_TASK_PUSH_CONFIG_NAME_MATCH = r'tasks/(\w+)/pushNotificationConfigs/(\w+)'


class ToProto:
    """Converts Python types to proto types."""

    @classmethod
    def message(cls, message: types.Message | None) -> a2a_pb2.Message | None:
        if message is None:
            return None
        return a2a_pb2.Message(
            message_id=message.message_id,
            content=[ToProto.part(p) for p in message.parts],
<<<<<<< HEAD
            context_id=message.context_id,
            task_id=message.task_id,
=======
            context_id=message.contextId or '',
            task_id=message.taskId or '',
>>>>>>> 73c2e6f4
            role=cls.role(message.role),
            metadata=ToProto.metadata(message.metadata),
        )

    @classmethod
    def metadata(
        cls, metadata: dict[str, Any] | None
    ) -> struct_pb2.Struct | None:
        if metadata is None:
            return None
        return struct_pb2.Struct(
            # TODO: Add support for other types.
            fields={
                key: struct_pb2.Value(string_value=value)
                for key, value in metadata.items()
                if isinstance(value, str)
            }
        )

    @classmethod
    def part(cls, part: types.Part) -> a2a_pb2.Part:
        if isinstance(part.root, types.TextPart):
            return a2a_pb2.Part(text=part.root.text)
        if isinstance(part.root, types.FilePart):
            return a2a_pb2.Part(file=ToProto.file(part.root.file))
        if isinstance(part.root, types.DataPart):
            return a2a_pb2.Part(data=ToProto.data(part.root.data))
        raise ValueError(f'Unsupported part type: {part.root}')

    @classmethod
    def data(cls, data: dict[str, Any]) -> a2a_pb2.DataPart:
        json_data = json.dumps(data)
        return a2a_pb2.DataPart(
            data=json_format.Parse(
                json_data,
                struct_pb2.Struct(),
            )
        )

    @classmethod
    def file(
        cls, file: types.FileWithUri | types.FileWithBytes
    ) -> a2a_pb2.FilePart:
        if isinstance(file, types.FileWithUri):
            return a2a_pb2.FilePart(file_with_uri=file.uri)
        return a2a_pb2.FilePart(file_with_bytes=file.bytes.encode('utf-8'))

    @classmethod
    def task(cls, task: types.Task) -> a2a_pb2.Task:
        return a2a_pb2.Task(
            id=task.id,
            context_id=task.context_id,
            status=ToProto.task_status(task.status),
            artifacts=(
                [ToProto.artifact(a) for a in task.artifacts]
                if task.artifacts
                else None
            ),
            history=(
                [ToProto.message(h) for h in task.history]  # type: ignore[misc]
                if task.history
                else None
            ),
        )

    @classmethod
    def task_status(cls, status: types.TaskStatus) -> a2a_pb2.TaskStatus:
        return a2a_pb2.TaskStatus(
            state=ToProto.task_state(status.state),
            update=ToProto.message(status.message),
        )

    @classmethod
    def task_state(cls, state: types.TaskState) -> a2a_pb2.TaskState:
        match state:
            case types.TaskState.submitted:
                return a2a_pb2.TaskState.TASK_STATE_SUBMITTED
            case types.TaskState.working:
                return a2a_pb2.TaskState.TASK_STATE_WORKING
            case types.TaskState.completed:
                return a2a_pb2.TaskState.TASK_STATE_COMPLETED
            case types.TaskState.canceled:
                return a2a_pb2.TaskState.TASK_STATE_CANCELLED
            case types.TaskState.failed:
                return a2a_pb2.TaskState.TASK_STATE_FAILED
            case types.TaskState.input_required:
                return a2a_pb2.TaskState.TASK_STATE_INPUT_REQUIRED
            case _:
                return a2a_pb2.TaskState.TASK_STATE_UNSPECIFIED

    @classmethod
    def artifact(cls, artifact: types.Artifact) -> a2a_pb2.Artifact:
        return a2a_pb2.Artifact(
            artifact_id=artifact.artifact_id,
            description=artifact.description,
            metadata=ToProto.metadata(artifact.metadata),
            name=artifact.name,
            parts=[ToProto.part(p) for p in artifact.parts],
        )

    @classmethod
    def authentication_info(
        cls, info: types.PushNotificationAuthenticationInfo
    ) -> a2a_pb2.AuthenticationInfo:
        return a2a_pb2.AuthenticationInfo(
            schemes=info.schemes,
            credentials=info.credentials,
        )

    @classmethod
    def push_notification_config(
        cls, config: types.PushNotificationConfig
    ) -> a2a_pb2.PushNotificationConfig:
        auth_info = (
            ToProto.authentication_info(config.authentication)
            if config.authentication
            else None
        )
        return a2a_pb2.PushNotificationConfig(
            id=config.id or '',
            url=config.url,
            token=config.token,
            authentication=auth_info,
        )

    @classmethod
    def task_artifact_update_event(
        cls, event: types.TaskArtifactUpdateEvent
    ) -> a2a_pb2.TaskArtifactUpdateEvent:
        return a2a_pb2.TaskArtifactUpdateEvent(
            task_id=event.task_id,
            context_id=event.context_id,
            artifact=ToProto.artifact(event.artifact),
            metadata=ToProto.metadata(event.metadata),
            append=event.append or False,
            last_chunk=event.last_chunk or False,
        )

    @classmethod
    def task_status_update_event(
        cls, event: types.TaskStatusUpdateEvent
    ) -> a2a_pb2.TaskStatusUpdateEvent:
        return a2a_pb2.TaskStatusUpdateEvent(
            task_id=event.task_id,
            context_id=event.context_id,
            status=ToProto.task_status(event.status),
            metadata=ToProto.metadata(event.metadata),
            final=event.final,
        )

    @classmethod
    def message_send_configuration(
        cls, config: types.MessageSendConfiguration | None
    ) -> a2a_pb2.SendMessageConfiguration:
        if not config:
            return a2a_pb2.SendMessageConfiguration()
        return a2a_pb2.SendMessageConfiguration(
            accepted_output_modes=config.accepted_output_modes,
            push_notification=ToProto.push_notification_config(
                config.push_notification_config
            )
            if config.push_notification_config
            else None,
            history_length=config.history_length,
            blocking=config.blocking or False,
        )

    @classmethod
    def update_event(
        cls,
        event: types.Task
        | types.Message
        | types.TaskStatusUpdateEvent
        | types.TaskArtifactUpdateEvent,
    ) -> a2a_pb2.StreamResponse:
        """Converts a task, message, or task update event to a StreamResponse."""
        if isinstance(event, types.TaskStatusUpdateEvent):
            return a2a_pb2.StreamResponse(
                status_update=ToProto.task_status_update_event(event)
            )
        if isinstance(event, types.TaskArtifactUpdateEvent):
            return a2a_pb2.StreamResponse(
                artifact_update=ToProto.task_artifact_update_event(event)
            )
        if isinstance(event, types.Message):
            return a2a_pb2.StreamResponse(msg=ToProto.message(event))
        if isinstance(event, types.Task):
            return a2a_pb2.StreamResponse(task=ToProto.task(event))
        raise ValueError(f'Unsupported event type: {type(event)}')

    @classmethod
    def task_or_message(
        cls, event: types.Task | types.Message
    ) -> a2a_pb2.SendMessageResponse:
        if isinstance(event, types.Message):
            return a2a_pb2.SendMessageResponse(
                msg=cls.message(event),
            )
        return a2a_pb2.SendMessageResponse(
            task=cls.task(event),
        )

    @classmethod
    def stream_response(
        cls,
        event: (
            types.Message
            | types.Task
            | types.TaskStatusUpdateEvent
            | types.TaskArtifactUpdateEvent
        ),
    ) -> a2a_pb2.StreamResponse:
        if isinstance(event, types.Message):
            return a2a_pb2.StreamResponse(msg=cls.message(event))
        if isinstance(event, types.Task):
            return a2a_pb2.StreamResponse(task=cls.task(event))
        if isinstance(event, types.TaskStatusUpdateEvent):
            return a2a_pb2.StreamResponse(
                status_update=cls.task_status_update_event(event),
            )
        return a2a_pb2.StreamResponse(
            artifact_update=cls.task_artifact_update_event(event),
        )

    @classmethod
    def task_push_notification_config(
        cls, config: types.TaskPushNotificationConfig
    ) -> a2a_pb2.TaskPushNotificationConfig:
        return a2a_pb2.TaskPushNotificationConfig(
            name=f'tasks/{config.task_id}/pushNotificationConfigs/{config.task_id}',
            push_notification_config=cls.push_notification_config(
                config.push_notification_config,
            ),
        )

    @classmethod
    def agent_card(
        cls,
        card: types.AgentCard,
    ) -> a2a_pb2.AgentCard:
        return a2a_pb2.AgentCard(
            capabilities=cls.capabilities(card.capabilities),
            default_input_modes=list(card.default_input_modes),
            default_output_modes=list(card.default_output_modes),
            description=card.description,
            documentation_url=card.documentation_url,
            name=card.name,
            provider=cls.provider(card.provider),
            security=cls.security(card.security),
            security_schemes=cls.security_schemes(card.security_schemes),
            skills=[cls.skill(x) for x in card.skills] if card.skills else [],
            url=card.url,
            version=card.version,
            supports_authenticated_extended_card=bool(
                card.supports_authenticated_extended_card
            ),
        )

    @classmethod
    def capabilities(
        cls, capabilities: types.AgentCapabilities
    ) -> a2a_pb2.AgentCapabilities:
        return a2a_pb2.AgentCapabilities(
            streaming=bool(capabilities.streaming),
            push_notifications=bool(capabilities.push_notifications),
        )

    @classmethod
    def provider(
        cls, provider: types.AgentProvider | None
    ) -> a2a_pb2.AgentProvider | None:
        if not provider:
            return None
        return a2a_pb2.AgentProvider(
            organization=provider.organization,
            url=provider.url,
        )

    @classmethod
    def security(
        cls,
        security: list[dict[str, list[str]]] | None,
    ) -> list[a2a_pb2.Security] | None:
        if not security:
            return None
        rval: list[a2a_pb2.Security] = []
        for s in security:
            rval.append(
                a2a_pb2.Security(
                    schemes={
                        k: a2a_pb2.StringList(list=v) for (k, v) in s.items()
                    }
                )
            )
        return rval

    @classmethod
    def security_schemes(
        cls,
        schemes: dict[str, types.SecurityScheme] | None,
    ) -> dict[str, a2a_pb2.SecurityScheme] | None:
        if not schemes:
            return None
        return {k: cls.security_scheme(v) for (k, v) in schemes.items()}

    @classmethod
    def security_scheme(
        cls,
        scheme: types.SecurityScheme,
    ) -> a2a_pb2.SecurityScheme:
        if isinstance(scheme.root, types.APIKeySecurityScheme):
            return a2a_pb2.SecurityScheme(
                api_key_security_scheme=a2a_pb2.APIKeySecurityScheme(
                    description=scheme.root.description,
                    location=scheme.root.in_.value,
                    name=scheme.root.name,
                )
            )
        if isinstance(scheme.root, types.HTTPAuthSecurityScheme):
            return a2a_pb2.SecurityScheme(
                http_auth_security_scheme=a2a_pb2.HTTPAuthSecurityScheme(
                    description=scheme.root.description,
                    scheme=scheme.root.scheme,
                    bearer_format=scheme.root.bearer_format,
                )
            )
        if isinstance(scheme.root, types.OAuth2SecurityScheme):
            return a2a_pb2.SecurityScheme(
                oauth2_security_scheme=a2a_pb2.OAuth2SecurityScheme(
                    description=scheme.root.description,
                    flows=cls.oauth2_flows(scheme.root.flows),
                )
            )
        return a2a_pb2.SecurityScheme(
            open_id_connect_security_scheme=a2a_pb2.OpenIdConnectSecurityScheme(
                description=scheme.root.description,
                open_id_connect_url=scheme.root.open_id_connect_url,
            )
        )

    @classmethod
    def oauth2_flows(cls, flows: types.OAuthFlows) -> a2a_pb2.OAuthFlows:
        if flows.authorization_code:
            return a2a_pb2.OAuthFlows(
                authorization_code=a2a_pb2.AuthorizationCodeOAuthFlow(
                    authorization_url=flows.authorization_code.authorization_url,
                    refresh_url=flows.authorization_code.refresh_url,
                    scopes=dict(flows.authorization_code.scopes.items()),
                    token_url=flows.authorization_code.token_url,
                ),
            )
        if flows.client_credentials:
            return a2a_pb2.OAuthFlows(
                client_credentials=a2a_pb2.ClientCredentialsOAuthFlow(
                    refresh_url=flows.client_credentials.refresh_url,
                    scopes=dict(flows.client_credentials.scopes.items()),
                    token_url=flows.client_credentials.token_url,
                ),
            )
        if flows.implicit:
            return a2a_pb2.OAuthFlows(
                implicit=a2a_pb2.ImplicitOAuthFlow(
                    authorization_url=flows.implicit.authorization_url,
                    refresh_url=flows.implicit.refresh_url,
                    scopes=dict(flows.implicit.scopes.items()),
                ),
            )
        if flows.password:
            return a2a_pb2.OAuthFlows(
                password=a2a_pb2.PasswordOAuthFlow(
                    refresh_url=flows.password.refresh_url,
                    scopes=dict(flows.password.scopes.items()),
                    token_url=flows.password.token_url,
                ),
            )
        raise ValueError('Unknown oauth flow definition')

    @classmethod
    def skill(cls, skill: types.AgentSkill) -> a2a_pb2.AgentSkill:
        return a2a_pb2.AgentSkill(
            id=skill.id,
            name=skill.name,
            description=skill.description,
            tags=skill.tags,
            examples=skill.examples,
            input_modes=skill.input_modes,
            output_modes=skill.output_modes,
        )

    @classmethod
    def role(cls, role: types.Role) -> a2a_pb2.Role:
        match role:
            case types.Role.user:
                return a2a_pb2.Role.ROLE_USER
            case types.Role.agent:
                return a2a_pb2.Role.ROLE_AGENT
            case _:
                return a2a_pb2.Role.ROLE_UNSPECIFIED


class FromProto:
    """Converts proto types to Python types."""

    @classmethod
    def message(cls, message: a2a_pb2.Message) -> types.Message:
        return types.Message(
            message_id=message.message_id,
            parts=[FromProto.part(p) for p in message.content],
<<<<<<< HEAD
            context_id=message.context_id,
            task_id=message.task_id,
=======
            contextId=message.context_id or None,
            taskId=message.task_id or None,
>>>>>>> 73c2e6f4
            role=FromProto.role(message.role),
            metadata=FromProto.metadata(message.metadata),
        )

    @classmethod
    def metadata(cls, metadata: struct_pb2.Struct) -> dict[str, Any]:
        return {
            key: value.string_value
            for key, value in metadata.fields.items()
            if value.string_value
        }

    @classmethod
    def part(cls, part: a2a_pb2.Part) -> types.Part:
        if part.HasField('text'):
            return types.Part(root=types.TextPart(text=part.text))
        if part.HasField('file'):
            return types.Part(
                root=types.FilePart(file=FromProto.file(part.file))
            )
        if part.HasField('data'):
            return types.Part(
                root=types.DataPart(data=FromProto.data(part.data))
            )
        raise ValueError(f'Unsupported part type: {part}')

    @classmethod
    def data(cls, data: a2a_pb2.DataPart) -> dict[str, Any]:
        json_data = json_format.MessageToJson(data.data)
        return json.loads(json_data)

    @classmethod
    def file(
        cls, file: a2a_pb2.FilePart
    ) -> types.FileWithUri | types.FileWithBytes:
        if file.HasField('file_with_uri'):
            return types.FileWithUri(uri=file.file_with_uri)
        return types.FileWithBytes(bytes=file.file_with_bytes.decode('utf-8'))

    @classmethod
    def task(cls, task: a2a_pb2.Task) -> types.Task:
        return types.Task(
            id=task.id,
            context_id=task.context_id,
            status=FromProto.task_status(task.status),
            artifacts=[FromProto.artifact(a) for a in task.artifacts],
            history=[FromProto.message(h) for h in task.history],
        )

    @classmethod
    def task_status(cls, status: a2a_pb2.TaskStatus) -> types.TaskStatus:
        return types.TaskStatus(
            state=FromProto.task_state(status.state),
            message=FromProto.message(status.update),
        )

    @classmethod
    def task_state(cls, state: a2a_pb2.TaskState) -> types.TaskState:
        match state:
            case a2a_pb2.TaskState.TASK_STATE_SUBMITTED:
                return types.TaskState.submitted
            case a2a_pb2.TaskState.TASK_STATE_WORKING:
                return types.TaskState.working
            case a2a_pb2.TaskState.TASK_STATE_COMPLETED:
                return types.TaskState.completed
            case a2a_pb2.TaskState.TASK_STATE_CANCELLED:
                return types.TaskState.canceled
            case a2a_pb2.TaskState.TASK_STATE_FAILED:
                return types.TaskState.failed
            case a2a_pb2.TaskState.TASK_STATE_INPUT_REQUIRED:
                return types.TaskState.input_required
            case _:
                return types.TaskState.unknown

    @classmethod
    def artifact(cls, artifact: a2a_pb2.Artifact) -> types.Artifact:
        return types.Artifact(
            artifact_id=artifact.artifact_id,
            description=artifact.description,
            metadata=FromProto.metadata(artifact.metadata),
            name=artifact.name,
            parts=[FromProto.part(p) for p in artifact.parts],
        )

    @classmethod
    def task_artifact_update_event(
        cls, event: a2a_pb2.TaskArtifactUpdateEvent
    ) -> types.TaskArtifactUpdateEvent:
        return types.TaskArtifactUpdateEvent(
            task_id=event.task_id,
            context_id=event.context_id,
            artifact=FromProto.artifact(event.artifact),
            metadata=FromProto.metadata(event.metadata),
            append=event.append,
            last_chunk=event.last_chunk,
        )

    @classmethod
    def task_status_update_event(
        cls, event: a2a_pb2.TaskStatusUpdateEvent
    ) -> types.TaskStatusUpdateEvent:
        return types.TaskStatusUpdateEvent(
            task_id=event.task_id,
            context_id=event.context_id,
            status=FromProto.task_status(event.status),
            metadata=FromProto.metadata(event.metadata),
            final=event.final,
        )

    @classmethod
    def push_notification_config(
        cls, config: a2a_pb2.PushNotificationConfig
    ) -> types.PushNotificationConfig:
        return types.PushNotificationConfig(
            id=config.id,
            url=config.url,
            token=config.token,
            authentication=FromProto.authentication_info(config.authentication)
            if config.HasField('authentication')
            else None,
        )

    @classmethod
    def authentication_info(
        cls, info: a2a_pb2.AuthenticationInfo
    ) -> types.PushNotificationAuthenticationInfo:
        return types.PushNotificationAuthenticationInfo(
            schemes=list(info.schemes),
            credentials=info.credentials,
        )

    @classmethod
    def message_send_configuration(
        cls, config: a2a_pb2.SendMessageConfiguration
    ) -> types.MessageSendConfiguration:
        return types.MessageSendConfiguration(
            accepted_output_modes=list(config.accepted_output_modes),
            push_notification_config=FromProto.push_notification_config(
                config.push_notification
            )
            if config.HasField('push_notification')
            else None,
            history_length=config.history_length,
            blocking=config.blocking,
        )

    @classmethod
    def message_send_params(
        cls, request: a2a_pb2.SendMessageRequest
    ) -> types.MessageSendParams:
        return types.MessageSendParams(
            configuration=cls.message_send_configuration(request.configuration),
            message=cls.message(request.request),
            metadata=cls.metadata(request.metadata),
        )

    @classmethod
    def task_id_params(
        cls,
        request: (
            a2a_pb2.CancelTaskRequest
            | a2a_pb2.TaskSubscriptionRequest
            | a2a_pb2.GetTaskPushNotificationConfigRequest
        ),
    ) -> types.TaskIdParams:
        # This is currently incomplete until the core sdk supports multiple
        # configs for a single task.
        if isinstance(request, a2a_pb2.GetTaskPushNotificationConfigRequest):
            m = re.match(_TASK_PUSH_CONFIG_NAME_MATCH, request.name)
            if not m:
                raise ServerError(
                    error=types.InvalidParamsError(
                        message=f'No task for {request.name}'
                    )
                )
            return types.TaskIdParams(id=m.group(1))
        m = re.match(_TASK_NAME_MATCH, request.name)
        if not m:
            raise ServerError(
                error=types.InvalidParamsError(
                    message=f'No task for {request.name}'
                )
            )
        return types.TaskIdParams(id=m.group(1))

    @classmethod
    def task_push_notification_config(
        cls,
        request: a2a_pb2.CreateTaskPushNotificationConfigRequest,
    ) -> types.TaskPushNotificationConfig:
        m = re.match(_TASK_NAME_MATCH, request.parent)
        if not m:
            raise ServerError(
                error=types.InvalidParamsError(
                    message=f'No task for {request.parent}'
                )
            )
        return types.TaskPushNotificationConfig(
            push_notification_config=cls.push_notification_config(
                request.config.push_notification_config,
            ),
            task_id=m.group(1),
        )

    @classmethod
    def agent_card(
        cls,
        card: a2a_pb2.AgentCard,
    ) -> types.AgentCard:
        return types.AgentCard(
            capabilities=cls.capabilities(card.capabilities),
            default_input_modes=list(card.default_input_modes),
            default_output_modes=list(card.default_output_modes),
            description=card.description,
            documentation_url=card.documentation_url,
            name=card.name,
            provider=cls.provider(card.provider),
            security=cls.security(list(card.security)),
            security_schemes=cls.security_schemes(dict(card.security_schemes)),
            skills=[cls.skill(x) for x in card.skills] if card.skills else [],
            url=card.url,
            version=card.version,
            supports_authenticated_extended_card=card.supports_authenticated_extended_card,
        )

    @classmethod
    def task_query_params(
        cls,
        request: a2a_pb2.GetTaskRequest,
    ) -> types.TaskQueryParams:
        m = re.match(_TASK_NAME_MATCH, request.name)
        if not m:
            raise ServerError(
                error=types.InvalidParamsError(
                    message=f'No task for {request.name}'
                )
            )
        return types.TaskQueryParams(
            history_length=request.history_length
            if request.history_length
            else None,
            id=m.group(1),
            metadata=None,
        )

    @classmethod
    def capabilities(
        cls, capabilities: a2a_pb2.AgentCapabilities
    ) -> types.AgentCapabilities:
        return types.AgentCapabilities(
            streaming=capabilities.streaming,
            push_notifications=capabilities.push_notifications,
        )

    @classmethod
    def security(
        cls,
        security: list[a2a_pb2.Security] | None,
    ) -> list[dict[str, list[str]]] | None:
        if not security:
            return None
        rval: list[dict[str, list[str]]] = []
        for s in security:
            rval.append({k: list(v.list) for (k, v) in s.schemes.items()})
        return rval

    @classmethod
    def provider(
        cls, provider: a2a_pb2.AgentProvider | None
    ) -> types.AgentProvider | None:
        if not provider:
            return None
        return types.AgentProvider(
            organization=provider.organization,
            url=provider.url,
        )

    @classmethod
    def security_schemes(
        cls, schemes: dict[str, a2a_pb2.SecurityScheme]
    ) -> dict[str, types.SecurityScheme]:
        return {k: cls.security_scheme(v) for (k, v) in schemes.items()}

    @classmethod
    def security_scheme(
        cls,
        scheme: a2a_pb2.SecurityScheme,
    ) -> types.SecurityScheme:
        if scheme.HasField('api_key_security_scheme'):
            return types.SecurityScheme(
                root=types.APIKeySecurityScheme(
                    description=scheme.api_key_security_scheme.description,
                    name=scheme.api_key_security_scheme.name,
                    in_=types.In(scheme.api_key_security_scheme.location),  # type: ignore[call-arg]
                )
            )
        if scheme.HasField('http_auth_security_scheme'):
            return types.SecurityScheme(
                root=types.HTTPAuthSecurityScheme(
                    description=scheme.http_auth_security_scheme.description,
                    scheme=scheme.http_auth_security_scheme.scheme,
                    bearer_format=scheme.http_auth_security_scheme.bearer_format,
                )
            )
        if scheme.HasField('oauth2_security_scheme'):
            return types.SecurityScheme(
                root=types.OAuth2SecurityScheme(
                    description=scheme.oauth2_security_scheme.description,
                    flows=cls.oauth2_flows(scheme.oauth2_security_scheme.flows),
                )
            )
        return types.SecurityScheme(
            root=types.OpenIdConnectSecurityScheme(
                description=scheme.open_id_connect_security_scheme.description,
                open_id_connect_url=scheme.open_id_connect_security_scheme.open_id_connect_url,
            )
        )

    @classmethod
    def oauth2_flows(cls, flows: a2a_pb2.OAuthFlows) -> types.OAuthFlows:
        if flows.HasField('authorization_code'):
            return types.OAuthFlows(
                authorization_code=types.AuthorizationCodeOAuthFlow(
                    authorization_url=flows.authorization_code.authorization_url,
                    refresh_url=flows.authorization_code.refresh_url,
                    scopes=dict(flows.authorization_code.scopes.items()),
                    token_url=flows.authorization_code.token_url,
                ),
            )
        if flows.HasField('client_credentials'):
            return types.OAuthFlows(
                client_credentials=types.ClientCredentialsOAuthFlow(
                    refresh_url=flows.client_credentials.refresh_url,
                    scopes=dict(flows.client_credentials.scopes.items()),
                    token_url=flows.client_credentials.token_url,
                ),
            )
        if flows.HasField('implicit'):
            return types.OAuthFlows(
                implicit=types.ImplicitOAuthFlow(
                    authorization_url=flows.implicit.authorization_url,
                    refresh_url=flows.implicit.refresh_url,
                    scopes=dict(flows.implicit.scopes.items()),
                ),
            )
        return types.OAuthFlows(
            password=types.PasswordOAuthFlow(
                refresh_url=flows.password.refresh_url,
                scopes=dict(flows.password.scopes.items()),
                token_url=flows.password.token_url,
            ),
        )

    @classmethod
    def skill(cls, skill: a2a_pb2.AgentSkill) -> types.AgentSkill:
        return types.AgentSkill(
            id=skill.id,
            name=skill.name,
            description=skill.description,
            tags=list(skill.tags),
            examples=list(skill.examples),
            input_modes=list(skill.input_modes),
            output_modes=list(skill.output_modes),
        )

    @classmethod
    def role(cls, role: a2a_pb2.Role) -> types.Role:
        match role:
            case a2a_pb2.Role.ROLE_USER:
                return types.Role.user
            case a2a_pb2.Role.ROLE_AGENT:
                return types.Role.agent
            case _:
                return types.Role.agent<|MERGE_RESOLUTION|>--- conflicted
+++ resolved
@@ -28,13 +28,10 @@
         return a2a_pb2.Message(
             message_id=message.message_id,
             content=[ToProto.part(p) for p in message.parts],
-<<<<<<< HEAD
             context_id=message.context_id,
             task_id=message.task_id,
-=======
-            context_id=message.contextId or '',
-            task_id=message.taskId or '',
->>>>>>> 73c2e6f4
+            context_id=message.context_id or '',
+            task_id=message.task_id or '',
             role=cls.role(message.role),
             metadata=ToProto.metadata(message.metadata),
         )
@@ -443,13 +440,8 @@
         return types.Message(
             message_id=message.message_id,
             parts=[FromProto.part(p) for p in message.content],
-<<<<<<< HEAD
-            context_id=message.context_id,
-            task_id=message.task_id,
-=======
-            contextId=message.context_id or None,
-            taskId=message.task_id or None,
->>>>>>> 73c2e6f4
+            context_id=message.context_id or None,
+            task_id=message.task_id or None,
             role=FromProto.role(message.role),
             metadata=FromProto.metadata(message.metadata),
         )
