--- conflicted
+++ resolved
@@ -944,15 +944,9 @@
 def dict_to_struct(dictionary: dict[str, Any]) -> struct_pb2.Struct:
     """Converts a Python dict to a Struct proto.
 
-<<<<<<< HEAD
-    Unforunately, using the json_format.ParseDict does not work because this
-    wants the dictionary to be an exact match of the Struct proto with fields
-    and keys and values, not the traditional python dict struture.
-=======
     Unfortunately, using `json_format.ParseDict` does not work because this
     wants the dictionary to be an exact match of the Struct proto with fields
     and keys and values, not the traditional Python dict structure.
->>>>>>> a3e7e1ef
 
     Args:
       dictionary: The Python dict to convert.
