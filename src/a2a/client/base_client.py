from collections.abc import AsyncIterator
from typing import Any

from a2a.client.client import (
    Client,
    ClientCallContext,
    ClientConfig,
    ClientEvent,
    Consumer,
)
from a2a.client.client_task_manager import ClientTaskManager
from a2a.client.errors import A2AClientInvalidStateError
from a2a.client.middleware import ClientCallInterceptor
from a2a.client.transports.base import ClientTransport
from a2a.types import (
    AgentCard,
    GetTaskPushNotificationConfigParams,
    Message,
    MessageSendConfiguration,
    MessageSendParams,
    Task,
    TaskArtifactUpdateEvent,
    TaskIdParams,
    TaskPushNotificationConfig,
    TaskQueryParams,
    TaskStatusUpdateEvent,
)


class BaseClient(Client):
    """Base implementation of the A2A client, containing transport-independent logic."""

    def __init__(
        self,
        card: AgentCard,
        config: ClientConfig,
        transport: ClientTransport,
        consumers: list[Consumer],
        middleware: list[ClientCallInterceptor],
    ):
        super().__init__(consumers, middleware)
        self._card = card
        self._config = config
        self._transport = transport

    async def send_message(
        self,
        request: Message,
        *,
        context: ClientCallContext | None = None,
        request_metadata: dict[str, Any] | None = None,
<<<<<<< HEAD
=======
        extensions: list[str] | None = None,
>>>>>>> fdb47310
    ) -> AsyncIterator[ClientEvent | Message]:
        """Sends a message to the agent.

        This method handles both streaming and non-streaming (polling) interactions
        based on the client configuration and agent capabilities. It will yield
        events as they are received from the agent.

        Args:
            request: The message to send to the agent.
            context: The client call context.
            request_metadata: Extensions Metadata attached to the request.
<<<<<<< HEAD
=======
            extensions: List of extensions to be activated.
>>>>>>> fdb47310

        Yields:
            An async iterator of `ClientEvent` or a final `Message` response.
        """
        config = MessageSendConfiguration(
            accepted_output_modes=self._config.accepted_output_modes,
            blocking=not self._config.polling,
            push_notification_config=(
                self._config.push_notification_configs[0]
                if self._config.push_notification_configs
                else None
            ),
        )
        params = MessageSendParams(
            message=request, configuration=config, metadata=request_metadata
        )

        if not self._config.streaming or not self._card.capabilities.streaming:
            response = await self._transport.send_message(
                params, context=context, extensions=extensions
            )
            result = (
                (response, None) if isinstance(response, Task) else response
            )
            await self.consume(result, self._card)
            yield result
            return

        tracker = ClientTaskManager()
        stream = self._transport.send_message_streaming(
            params, context=context, extensions=extensions
        )

        first_event = await anext(stream)
        # The response from a server may be either exactly one Message or a
        # series of Task updates. Separate out the first message for special
        # case handling, which allows us to simplify further stream processing.
        if isinstance(first_event, Message):
            await self.consume(first_event, self._card)
            yield first_event
            return

        yield await self._process_response(tracker, first_event)

        async for event in stream:
            yield await self._process_response(tracker, event)

    async def _process_response(
        self,
        tracker: ClientTaskManager,
        event: Task | Message | TaskStatusUpdateEvent | TaskArtifactUpdateEvent,
    ) -> ClientEvent:
        if isinstance(event, Message):
            raise A2AClientInvalidStateError(
                'received a streamed Message from server after first response; this is not supported'
            )
        await tracker.process(event)
        task = tracker.get_task_or_raise()
        update = None if isinstance(event, Task) else event
        client_event = (task, update)
        await self.consume(client_event, self._card)
        return client_event

    async def get_task(
        self,
        request: TaskQueryParams,
        *,
        context: ClientCallContext | None = None,
        extensions: list[str] | None = None,
    ) -> Task:
        """Retrieves the current state and history of a specific task.

        Args:
            request: The `TaskQueryParams` object specifying the task ID.
            context: The client call context.
            extensions: List of extensions to be activated.

        Returns:
            A `Task` object representing the current state of the task.
        """
        return await self._transport.get_task(
            request, context=context, extensions=extensions
        )

    async def cancel_task(
        self,
        request: TaskIdParams,
        *,
        context: ClientCallContext | None = None,
        extensions: list[str] | None = None,
    ) -> Task:
        """Requests the agent to cancel a specific task.

        Args:
            request: The `TaskIdParams` object specifying the task ID.
            context: The client call context.
            extensions: List of extensions to be activated.

        Returns:
            A `Task` object containing the updated task status.
        """
        return await self._transport.cancel_task(
            request, context=context, extensions=extensions
        )

    async def set_task_callback(
        self,
        request: TaskPushNotificationConfig,
        *,
        context: ClientCallContext | None = None,
        extensions: list[str] | None = None,
    ) -> TaskPushNotificationConfig:
        """Sets or updates the push notification configuration for a specific task.

        Args:
            request: The `TaskPushNotificationConfig` object with the new configuration.
            context: The client call context.
            extensions: List of extensions to be activated.

        Returns:
            The created or updated `TaskPushNotificationConfig` object.
        """
        return await self._transport.set_task_callback(
            request, context=context, extensions=extensions
        )

    async def get_task_callback(
        self,
        request: GetTaskPushNotificationConfigParams,
        *,
        context: ClientCallContext | None = None,
        extensions: list[str] | None = None,
    ) -> TaskPushNotificationConfig:
        """Retrieves the push notification configuration for a specific task.

        Args:
            request: The `GetTaskPushNotificationConfigParams` object specifying the task.
            context: The client call context.
            extensions: List of extensions to be activated.

        Returns:
            A `TaskPushNotificationConfig` object containing the configuration.
        """
        return await self._transport.get_task_callback(
            request, context=context, extensions=extensions
        )

    async def resubscribe(
        self,
        request: TaskIdParams,
        *,
        context: ClientCallContext | None = None,
        extensions: list[str] | None = None,
    ) -> AsyncIterator[ClientEvent]:
        """Resubscribes to a task's event stream.

        This is only available if both the client and server support streaming.

        Args:
            request: Parameters to identify the task to resubscribe to.
            context: The client call context.
            extensions: List of extensions to be activated.

        Yields:
            An async iterator of `ClientEvent` objects.

        Raises:
            NotImplementedError: If streaming is not supported by the client or server.
        """
        if not self._config.streaming or not self._card.capabilities.streaming:
            raise NotImplementedError(
                'client and/or server do not support resubscription.'
            )

        tracker = ClientTaskManager()
        # Note: resubscribe can only be called on an existing task. As such,
        # we should never see Message updates, despite the typing of the service
        # definition indicating it may be possible.
        async for event in self._transport.resubscribe(
            request, context=context, extensions=extensions
        ):
            yield await self._process_response(tracker, event)

    async def get_card(
        self,
        *,
        context: ClientCallContext | None = None,
        extensions: list[str] | None = None,
    ) -> AgentCard:
        """Retrieves the agent's card.

        This will fetch the authenticated card if necessary and update the
        client's internal state with the new card.

        Args:
            context: The client call context.
            extensions: List of extensions to be activated.

        Returns:
            The `AgentCard` for the agent.
        """
        card = await self._transport.get_card(
            context=context, extensions=extensions
        )
        self._card = card
        return card

    async def close(self) -> None:
        """Closes the underlying transport."""
        await self._transport.close()<|MERGE_RESOLUTION|>--- conflicted
+++ resolved
@@ -49,10 +49,7 @@
         *,
         context: ClientCallContext | None = None,
         request_metadata: dict[str, Any] | None = None,
-<<<<<<< HEAD
-=======
-        extensions: list[str] | None = None,
->>>>>>> fdb47310
+        extensions: list[str] | None = None,
     ) -> AsyncIterator[ClientEvent | Message]:
         """Sends a message to the agent.
 
@@ -64,10 +61,7 @@
             request: The message to send to the agent.
             context: The client call context.
             request_metadata: Extensions Metadata attached to the request.
-<<<<<<< HEAD
-=======
-            extensions: List of extensions to be activated.
->>>>>>> fdb47310
+            extensions: List of extensions to be activated.
 
         Yields:
             An async iterator of `ClientEvent` or a final `Message` response.
