import json

from collections.abc import AsyncGenerator
from typing import Any
from uuid import uuid4

import httpx

from httpx_sse import SSEError, aconnect_sse

from a2a.client.errors import A2AClientHTTPError, A2AClientJSONError
from a2a.types import (
    AgentCard,
    CancelTaskRequest,
    CancelTaskResponse,
    GetTaskPushNotificationConfigRequest,
    GetTaskPushNotificationConfigResponse,
    GetTaskRequest,
    GetTaskResponse,
    SendMessageRequest,
    SendMessageResponse,
    SendStreamingMessageRequest,
    SendStreamingMessageResponse,
    SetTaskPushNotificationConfigRequest,
    SetTaskPushNotificationConfigResponse,
)
from a2a.utils.telemetry import SpanKind, trace_class


class A2ACardResolver:
    """Agent Card resolver."""

    def __init__(
        self,
        httpx_client: httpx.AsyncClient,
        base_url: str,
        agent_card_path: str = '/.well-known/agent.json',
        extended_agent_card_path: str = '/agent/authenticatedExtendedCard',
    ):
        """Initializes the A2ACardResolver.

        Args:
            httpx_client: An async HTTP client instance (e.g., httpx.AsyncClient).
            base_url: The base URL of the agent's host.
            agent_card_path: The path to the agent card endpoint, relative to the base URL.
        """
        self.base_url = base_url.rstrip('/')
        self.agent_card_path = agent_card_path.lstrip('/')
        self.extended_agent_card_path = extended_agent_card_path.lstrip('/')
        self.httpx_client = httpx_client

    async def get_agent_card(
        self, http_kwargs: dict[str, Any] | None = None
    ) -> AgentCard:
<<<<<<< HEAD
        # Fetch the initial public agent card
        public_card_url = f'{self.base_url}/{self.agent_card_path}'
=======
        """Fetches the agent card from the specified URL.

        Args:
            http_kwargs: Optional dictionary of keyword arguments to pass to the
                underlying httpx.get request.

        Returns:
            An `AgentCard` object representing the agent's capabilities.

        Raises:
            A2AClientHTTPError: If an HTTP error occurs during the request.
            A2AClientJSONError: If the response body cannot be decoded as JSON
                or validated against the AgentCard schema.
        """
>>>>>>> 5b031487
        try:
            response = await self.httpx_client.get(
                public_card_url,
                **(http_kwargs or {}),
            )
            response.raise_for_status()
            public_agent_card_data = response.json()
            logger.info(
                'Successfully fetched public agent card data: %s',
                public_agent_card_data,
            )  # Added for verbosity
            # print(f"DEBUG: Fetched public agent card data:\n{json.dumps(public_agent_card_data, indent=2)}") # Added for direct output
            agent_card = AgentCard.model_validate(public_agent_card_data)
        except httpx.HTTPStatusError as e:
            raise A2AClientHTTPError(
                e.response.status_code,
                f'Failed to fetch public agent card from {public_card_url}: {e}',
            ) from e
        except json.JSONDecodeError as e:
            raise A2AClientJSONError(
                f'Failed to parse JSON for public agent card from {public_card_url}: {e}'
            ) from e
        except httpx.RequestError as e:
            raise A2AClientHTTPError(
                503,
                f'Network communication error fetching public agent card from {public_card_url}: {e}',
            ) from e

        # Check for supportsAuthenticatedExtendedCard
        if agent_card.supportsAuthenticatedExtendedCard:
            # Construct URL for the extended card.
            # The extended card URL is relative to the agent's base URL specified *in* the agent card.
            if not agent_card.url:
                logger.warning(
                    'Agent card (from %s) indicates support for an extended card '
                    "but does not specify its own base 'url' field. "
                    'Cannot fetch extended card. Proceeding with public card.',
                    public_card_url,
                )
                return agent_card

            extended_card_base_url = agent_card.url.rstrip('/')
            full_extended_card_url = (
                f'{extended_card_base_url}/{self.extended_agent_card_path}'
            )

            logger.info(
                'Attempting to fetch extended agent card from %s',
                full_extended_card_url,
            )
            try:
                # Make another GET request for the extended card
                # Note: Authentication headers will be added here when auth is implemented.
                extended_response = await self.httpx_client.get(
                    full_extended_card_url,
                    **(http_kwargs or {}),  # Passing original http_kwargs
                )
                extended_response.raise_for_status()
                extended_agent_card_data = extended_response.json()
                logger.info(
                    'Successfully fetched extended agent card data: %s',
                    extended_agent_card_data,
                )  # Added for verbosity
                print(
                    f'DEBUG: Fetched extended agent card data:\n{json.dumps(extended_agent_card_data, indent=2)}'
                )  # Added for direct output
                # This new card data replaces the old one entirely
                agent_card = AgentCard.model_validate(extended_agent_card_data)
                logger.info(
                    'Successfully fetched and using extended agent card from %s',
                    full_extended_card_url,
                )
            except (
                httpx.HTTPStatusError,
                httpx.RequestError,
                json.JSONDecodeError,
                ValidationError,
            ) as e:
                logger.warning(
                    'Failed to fetch or parse extended agent card from %s. Error: %s. '
                    'Proceeding with the initially fetched public agent card.',
                    full_extended_card_url,
                    e,
                )
                # Fallback to the already parsed public_agent_card (which is 'agent_card' at this point)

        return agent_card


@trace_class(kind=SpanKind.CLIENT)
class A2AClient:
    """A2A Client for interacting with an A2A agent."""

    def __init__(
        self,
        httpx_client: httpx.AsyncClient,
        agent_card: AgentCard | None = None,
        url: str | None = None,
    ):
        """Initializes the A2AClient.

        Requires either an `AgentCard` or a direct `url` to the agent's RPC endpoint.

        Args:
            httpx_client: An async HTTP client instance (e.g., httpx.AsyncClient).
            agent_card: The agent card object. If provided, `url` is taken from `agent_card.url`.
            url: The direct URL to the agent's A2A RPC endpoint. Required if `agent_card` is None.

        Raises:
            ValueError: If neither `agent_card` nor `url` is provided.
        """
        if agent_card:
            self.url = agent_card.url
        elif url:
            self.url = url
        else:
            raise ValueError('Must provide either agent_card or url')

        self.httpx_client = httpx_client

    @staticmethod
    async def get_client_from_agent_card_url(
        httpx_client: httpx.AsyncClient,
        base_url: str,
        agent_card_path: str = '/.well-known/agent.json',
        http_kwargs: dict[str, Any] | None = None,
    ) -> 'A2AClient':
        """Fetches the AgentCard and initializes an A2A client.

        Args:
            httpx_client: An async HTTP client instance (e.g., httpx.AsyncClient).
            base_url: The base URL of the agent's host.
            agent_card_path: The path to the agent card endpoint, relative to the base URL.
            http_kwargs: Optional dictionary of keyword arguments to pass to the
                underlying httpx.get request when fetching the agent card.

        Returns:
            An initialized `A2AClient` instance.

        Raises:
            A2AClientHTTPError: If an HTTP error occurs fetching the agent card.
            A2AClientJSONError: If the agent card response is invalid.
        """
        agent_card: AgentCard = await A2ACardResolver(
            httpx_client, base_url=base_url, agent_card_path=agent_card_path
        ).get_agent_card(http_kwargs=http_kwargs)
        return A2AClient(httpx_client=httpx_client, agent_card=agent_card)

    async def send_message(
        self,
        request: SendMessageRequest,
        *,
        http_kwargs: dict[str, Any] | None = None,
    ) -> SendMessageResponse:
        """Sends a non-streaming message request to the agent.

        Args:
            request: The `SendMessageRequest` object containing the message and configuration.
            http_kwargs: Optional dictionary of keyword arguments to pass to the
                underlying httpx.post request.

        Returns:
            A `SendMessageResponse` object containing the agent's response (Task or Message) or an error.

        Raises:
            A2AClientHTTPError: If an HTTP error occurs during the request.
            A2AClientJSONError: If the response body cannot be decoded as JSON or validated.
        """
        if not request.id:
            request.id = str(uuid4())

        return SendMessageResponse(
            **await self._send_request(
                request.model_dump(mode='json', exclude_none=True),
                http_kwargs,
            )
        )

    async def send_message_streaming(
        self,
        request: SendStreamingMessageRequest,
        *,
        http_kwargs: dict[str, Any] | None = None,
    ) -> AsyncGenerator[SendStreamingMessageResponse]:
        """Sends a streaming message request to the agent and yields responses as they arrive.

        This method uses Server-Sent Events (SSE) to receive a stream of updates from the agent.

        Args:
            request: The `SendStreamingMessageRequest` object containing the message and configuration.
            http_kwargs: Optional dictionary of keyword arguments to pass to the
                underlying httpx.post request. A default `timeout=None` is set but can be overridden.

        Yields:
            `SendStreamingMessageResponse` objects as they are received in the SSE stream.
            These can be Task, Message, TaskStatusUpdateEvent, or TaskArtifactUpdateEvent.

        Raises:
            A2AClientHTTPError: If an HTTP or SSE protocol error occurs during the request.
            A2AClientJSONError: If an SSE event data cannot be decoded as JSON or validated.
        """
        if not request.id:
            request.id = str(uuid4())

        # Default to no timeout for streaming, can be overridden by http_kwargs
        http_kwargs_with_timeout: dict[str, Any] = {
            'timeout': None,
            **(http_kwargs or {}),
        }

        async with aconnect_sse(
            self.httpx_client,
            'POST',
            self.url,
            json=request.model_dump(mode='json', exclude_none=True),
            **http_kwargs_with_timeout,
        ) as event_source:
            try:
                async for sse in event_source.aiter_sse():
                    yield SendStreamingMessageResponse(**json.loads(sse.data))
            except SSEError as e:
                raise A2AClientHTTPError(
                    400,
                    f'Invalid SSE response or protocol error: {e}',
                ) from e
            except json.JSONDecodeError as e:
                raise A2AClientJSONError(str(e)) from e
            except httpx.RequestError as e:
                raise A2AClientHTTPError(
                    503, f'Network communication error: {e}'
                ) from e

    async def _send_request(
        self,
        rpc_request_payload: dict[str, Any],
        http_kwargs: dict[str, Any] | None = None,
    ) -> dict[str, Any]:
        """Sends a non-streaming JSON-RPC request to the agent.

        Args:
            rpc_request_payload: JSON RPC payload for sending the request.
            http_kwargs: Optional dictionary of keyword arguments to pass to the
                underlying httpx.post request.

        Returns:
            The JSON response payload as a dictionary.

        Raises:
            A2AClientHTTPError: If an HTTP error occurs during the request.
            A2AClientJSONError: If the response body cannot be decoded as JSON.
        """
        try:
            response = await self.httpx_client.post(
                self.url, json=rpc_request_payload, **(http_kwargs or {})
            )
            response.raise_for_status()
            return response.json()
        except httpx.HTTPStatusError as e:
            raise A2AClientHTTPError(e.response.status_code, str(e)) from e
        except json.JSONDecodeError as e:
            raise A2AClientJSONError(str(e)) from e
        except httpx.RequestError as e:
            raise A2AClientHTTPError(
                503, f'Network communication error: {e}'
            ) from e

    async def get_task(
        self,
        request: GetTaskRequest,
        *,
        http_kwargs: dict[str, Any] | None = None,
    ) -> GetTaskResponse:
        """Retrieves the current state and history of a specific task.

        Args:
            request: The `GetTaskRequest` object specifying the task ID and history length.
            http_kwargs: Optional dictionary of keyword arguments to pass to the
                underlying httpx.post request.

        Returns:
            A `GetTaskResponse` object containing the Task or an error.

        Raises:
            A2AClientHTTPError: If an HTTP error occurs during the request.
            A2AClientJSONError: If the response body cannot be decoded as JSON or validated.
        """
        if not request.id:
            request.id = str(uuid4())

        return GetTaskResponse(
            **await self._send_request(
                request.model_dump(mode='json', exclude_none=True),
                http_kwargs,
            )
        )

    async def cancel_task(
        self,
        request: CancelTaskRequest,
        *,
        http_kwargs: dict[str, Any] | None = None,
    ) -> CancelTaskResponse:
        """Requests the agent to cancel a specific task.

        Args:
            request: The `CancelTaskRequest` object specifying the task ID.
            http_kwargs: Optional dictionary of keyword arguments to pass to the
                underlying httpx.post request.

        Returns:
            A `CancelTaskResponse` object containing the updated Task with canceled status or an error.

        Raises:
            A2AClientHTTPError: If an HTTP error occurs during the request.
            A2AClientJSONError: If the response body cannot be decoded as JSON or validated.
        """
        if not request.id:
            request.id = str(uuid4())

        return CancelTaskResponse(
            **await self._send_request(
                request.model_dump(mode='json', exclude_none=True),
                http_kwargs,
            )
        )

    async def set_task_callback(
        self,
        request: SetTaskPushNotificationConfigRequest,
        *,
        http_kwargs: dict[str, Any] | None = None,
    ) -> SetTaskPushNotificationConfigResponse:
        """Sets or updates the push notification configuration for a specific task.

        Args:
            request: The `SetTaskPushNotificationConfigRequest` object specifying the task ID and configuration.
            http_kwargs: Optional dictionary of keyword arguments to pass to the
                underlying httpx.post request.

        Returns:
            A `SetTaskPushNotificationConfigResponse` object containing the confirmation or an error.

        Raises:
            A2AClientHTTPError: If an HTTP error occurs during the request.
            A2AClientJSONError: If the response body cannot be decoded as JSON or validated.
        """
        if not request.id:
            request.id = str(uuid4())

        return SetTaskPushNotificationConfigResponse(
            **await self._send_request(
                request.model_dump(mode='json', exclude_none=True),
                http_kwargs,
            )
        )

    async def get_task_callback(
        self,
        request: GetTaskPushNotificationConfigRequest,
        *,
        http_kwargs: dict[str, Any] | None = None,
    ) -> GetTaskPushNotificationConfigResponse:
        """Retrieves the push notification configuration for a specific task.

        Args:
            request: The `GetTaskPushNotificationConfigRequest` object specifying the task ID.
            http_kwargs: Optional dictionary of keyword arguments to pass to the
                underlying httpx.post request.

        Returns:
            A `GetTaskPushNotificationConfigResponse` object containing the configuration or an error.

        Raises:
            A2AClientHTTPError: If an HTTP error occurs during the request.
            A2AClientJSONError: If the response body cannot be decoded as JSON or validated.
        """
        if not request.id:
            request.id = str(uuid4())

        return GetTaskPushNotificationConfigResponse(
            **await self._send_request(
                request.model_dump(mode='json', exclude_none=True),
                http_kwargs,
            )
        )<|MERGE_RESOLUTION|>--- conflicted
+++ resolved
@@ -1,29 +1,20 @@
 import json
-
 from collections.abc import AsyncGenerator
 from typing import Any
 from uuid import uuid4
 
 import httpx
-
 from httpx_sse import SSEError, aconnect_sse
 
 from a2a.client.errors import A2AClientHTTPError, A2AClientJSONError
-from a2a.types import (
-    AgentCard,
-    CancelTaskRequest,
-    CancelTaskResponse,
-    GetTaskPushNotificationConfigRequest,
-    GetTaskPushNotificationConfigResponse,
-    GetTaskRequest,
-    GetTaskResponse,
-    SendMessageRequest,
-    SendMessageResponse,
-    SendStreamingMessageRequest,
-    SendStreamingMessageResponse,
-    SetTaskPushNotificationConfigRequest,
-    SetTaskPushNotificationConfigResponse,
-)
+from a2a.types import (AgentCard, CancelTaskRequest, CancelTaskResponse,
+                       GetTaskPushNotificationConfigRequest,
+                       GetTaskPushNotificationConfigResponse, GetTaskRequest,
+                       GetTaskResponse, SendMessageRequest,
+                       SendMessageResponse, SendStreamingMessageRequest,
+                       SendStreamingMessageResponse,
+                       SetTaskPushNotificationConfigRequest,
+                       SetTaskPushNotificationConfigResponse)
 from a2a.utils.telemetry import SpanKind, trace_class
 
 
@@ -52,10 +43,8 @@
     async def get_agent_card(
         self, http_kwargs: dict[str, Any] | None = None
     ) -> AgentCard:
-<<<<<<< HEAD
         # Fetch the initial public agent card
         public_card_url = f'{self.base_url}/{self.agent_card_path}'
-=======
         """Fetches the agent card from the specified URL.
 
         Args:
@@ -70,7 +59,6 @@
             A2AClientJSONError: If the response body cannot be decoded as JSON
                 or validated against the AgentCard schema.
         """
->>>>>>> 5b031487
         try:
             response = await self.httpx_client.get(
                 public_card_url,
