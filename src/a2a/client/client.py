--- conflicted
+++ resolved
@@ -114,10 +114,7 @@
         *,
         context: ClientCallContext | None = None,
         request_metadata: dict[str, Any] | None = None,
-<<<<<<< HEAD
-=======
-        extensions: list[str] | None = None,
->>>>>>> fdb47310
+        extensions: list[str] | None = None,
     ) -> AsyncIterator[ClientEvent | Message]:
         """Sends a message to the server.
 
