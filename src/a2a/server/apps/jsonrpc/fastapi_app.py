--- conflicted
+++ resolved
@@ -90,16 +90,13 @@
         )(self._handle_requests)
         app.get(agent_card_url)(self._handle_get_agent_card)
 
-<<<<<<< HEAD
-        # TODO: deprecated endpoint to be removed in a future release
-=======
         # add deprecated path only if the agent_card_url uses default well-known path
         if agent_card_url == AGENT_CARD_WELL_KNOWN_PATH:
             app.get(PREV_AGENT_CARD_WELL_KNOWN_PATH, include_in_schema=False)(
                 self.handle_deprecated_agent_card_path
             )
 
->>>>>>> 2444034b
+        # TODO: deprecated endpoint to be removed in a future release
         if self.agent_card.supports_authenticated_extended_card:
             app.get(extended_agent_card_url)(
                 self._handle_get_authenticated_extended_agent_card
