--- conflicted
+++ resolved
@@ -1,12 +1,6 @@
 import logging
 
-<<<<<<< HEAD
-from collections.abc import AsyncIterator
-from contextlib import asynccontextmanager
 from typing import TYPE_CHECKING, Any
-=======
-from typing import Any
->>>>>>> dec4b487
 
 
 if TYPE_CHECKING:
