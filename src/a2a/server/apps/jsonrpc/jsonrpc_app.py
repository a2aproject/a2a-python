--- conflicted
+++ resolved
@@ -4,13 +4,8 @@
 import traceback
 
 from abc import ABC, abstractmethod
-<<<<<<< HEAD
-from collections.abc import AsyncGenerator
+from collections.abc import AsyncGenerator, Callable
 from typing import TYPE_CHECKING, Any
-=======
-from collections.abc import AsyncGenerator, Callable
-from typing import Any
->>>>>>> 50414806
 
 from pydantic import ValidationError
 
