--- conflicted
+++ resolved
@@ -137,13 +137,8 @@
         http_handler: RequestHandler,
         extended_agent_card: AgentCard | None = None,
         context_builder: CallContextBuilder | None = None,
-<<<<<<< HEAD
-    ):
+    ) -> None:
         """Initializes the JSONRPCApplication.
-=======
-    ) -> None:
-        """Initializes the A2AStarletteApplication.
->>>>>>> 1c8e12e4
 
         Args:
             agent_card: The AgentCard describing the agent's capabilities.
