--- conflicted
+++ resolved
@@ -87,9 +87,6 @@
             ),
         ]
 
-<<<<<<< HEAD
-        # TODO: deprecated endpoint to be removed in a future release
-=======
         # add deprecated path only if the agent_card_url uses default well-known path
         if agent_card_url == AGENT_CARD_WELL_KNOWN_PATH:
             app_routes.append(
@@ -101,7 +98,7 @@
                 )
             )
 
->>>>>>> 2444034b
+        # TODO: deprecated endpoint to be removed in a future release
         if self.agent_card.supports_authenticated_extended_card:
             app_routes.append(
                 Route(
