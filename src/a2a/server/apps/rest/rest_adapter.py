import functools
import logging

from collections.abc import AsyncIterable, AsyncIterator, Awaitable, Callable
from typing import TYPE_CHECKING, Any


if TYPE_CHECKING:
    from sse_starlette.sse import EventSourceResponse
    from starlette.datastructures import URL
    from starlette.requests import Request
    from starlette.responses import JSONResponse, Response

    _package_starlette_installed = True

else:
    try:
        from sse_starlette.sse import EventSourceResponse
        from starlette.datastructures import URL
        from starlette.requests import Request
        from starlette.responses import JSONResponse, Response

        _package_starlette_installed = True
    except ImportError:
        EventSourceResponse = Any
        Request = Any
        JSONResponse = Any
        Response = Any

        _package_starlette_installed = False

from a2a.server.apps.jsonrpc import (
    CallContextBuilder,
    DefaultCallContextBuilder,
)
from a2a.server.context import ServerCallContext
from a2a.server.request_handlers.request_handler import RequestHandler
from a2a.server.request_handlers.rest_handler import RESTHandler
from a2a.types import AgentCard, AuthenticatedExtendedCardNotConfiguredError
from a2a.utils.error_handlers import (
    rest_error_handler,
    rest_stream_error_handler,
)
from a2a.utils.errors import ServerError


logger = logging.getLogger(__name__)


class RESTAdapter:
    """Adapter to make RequestHandler work with RESTful API.

    Defines REST requests processors and the routes to attach them too, as well as
    manages response generation including Server-Sent Events (SSE).
    """

    def __init__(  # noqa: PLR0913
        self,
        agent_card: AgentCard,
        http_handler: RequestHandler,
        extended_agent_card: AgentCard | None = None,
        context_builder: CallContextBuilder | None = None,
        card_modifier: Callable[[AgentCard], AgentCard] | None = None,
        extended_card_modifier: Callable[
            [AgentCard, ServerCallContext], AgentCard
        ]
        | None = None,
    ):
        """Initializes the RESTApplication.

        Args:
            agent_card: The AgentCard describing the agent's capabilities.
            http_handler: The handler instance responsible for processing A2A
              requests via http.
            extended_agent_card: An optional, distinct AgentCard to be served
              at the authenticated extended card endpoint.
            context_builder: The CallContextBuilder used to construct the
              ServerCallContext passed to the http_handler. If None, no
              ServerCallContext is passed.
            card_modifier: An optional callback to dynamically modify the public
              agent card before it is served.
            extended_card_modifier: An optional callback to dynamically modify
              the extended agent card before it is served. It receives the
              call context.
        """
        if not _package_starlette_installed:
            raise ImportError(
                'Packages `starlette` and `sse-starlette` are required to use'
                ' the `RESTAdapter`. They can be added as a part of `a2a-sdk`'
                ' optional dependencies, `a2a-sdk[http-server]`.'
            )
        self.agent_card = agent_card
        self.extended_agent_card = extended_agent_card
        self.card_modifier = card_modifier
        self.extended_card_modifier = extended_card_modifier
        self.handler = RESTHandler(
            agent_card=agent_card, request_handler=http_handler
        )
        if (
            self.agent_card.supports_authenticated_extended_card
            and self.extended_agent_card is None
            and self.extended_card_modifier is None
        ):
            logger.error(
                'AgentCard.supports_authenticated_extended_card is True, but no extended_agent_card was provided. The /agent/authenticatedExtendedCard endpoint will return 404.'
            )
        self._context_builder = context_builder or DefaultCallContextBuilder()

    @rest_error_handler
    async def _handle_request(
        self,
        method: Callable[[Request, ServerCallContext], Awaitable[Any]],
        request: Request,
    ) -> Response:
        call_context = self._context_builder.build(request)
        response = await method(request, call_context)
        return JSONResponse(content=response)

    @rest_stream_error_handler
    async def _handle_streaming_request(
        self,
        method: Callable[[Request, ServerCallContext], AsyncIterable[Any]],
        request: Request,
    ) -> EventSourceResponse:
        call_context = self._context_builder.build(request)

        async def event_generator(
            stream: AsyncIterable[Any],
        ) -> AsyncIterator[dict[str, dict[str, Any]]]:
            async for item in stream:
                yield {'data': item}

        return EventSourceResponse(
            event_generator(method(request, call_context))
        )

    async def handle_get_agent_card(
        self, request: Request, call_context: ServerCallContext | None = None
    ) -> dict[str, Any]:
        """Handles GET requests for the agent card endpoint.

        Args:
            request: The incoming Starlette Request object.
            call_context: ServerCallContext

        Returns:
            A JSONResponse containing the agent card data.
        """
<<<<<<< HEAD
        # The public agent card is a direct serialization of the agent_card
        # provided at initialization except for the RPC URL.
        self._modify_rpc_url(self.agent_card, request)
        return JSONResponse(
            self.agent_card.model_dump(mode='json', exclude_none=True)
        )
=======
        card_to_serve = self.agent_card
        if self.card_modifier:
            card_to_serve = self.card_modifier(card_to_serve)

        return card_to_serve.model_dump(mode='json', exclude_none=True)
>>>>>>> 5912b280

    async def handle_authenticated_agent_card(
        self, request: Request, call_context: ServerCallContext | None = None
    ) -> dict[str, Any]:
        """Hook for per credential agent card response.

        If a dynamic card is needed based on the credentials provided in the request
        override this method and return the customized content.

        Args:
            request: The incoming Starlette Request  object.
            call_context: ServerCallContext

        Returns:
            A JSONResponse containing the authenticated card.
        """
        if not self.agent_card.supports_authenticated_extended_card:
            raise ServerError(
                error=AuthenticatedExtendedCardNotConfiguredError(
                    message='Authenticated card not supported'
                )
            )
<<<<<<< HEAD
        self._modify_rpc_url(self.agent_card, request)
        return JSONResponse(
            self.agent_card.model_dump(mode='json', exclude_none=True)
        )
=======
        card_to_serve = self.extended_agent_card

        if not card_to_serve:
            card_to_serve = self.agent_card

        if self.extended_card_modifier:
            context = self._context_builder.build(request)
            # If no base extended card is provided, pass the public card to the modifier
            base_card = card_to_serve if card_to_serve else self.agent_card
            card_to_serve = self.extended_card_modifier(base_card, context)

        return card_to_serve.model_dump(mode='json', exclude_none=True)
>>>>>>> 5912b280

    def _modify_rpc_url(self, agent_card: AgentCard, request: Request):
        """Modifies Agent's RPC URL based on the AgentCard request.

        Args:
            agent_card (AgentCard): Original AgentCard
            request (Request): AgentCard request
        """
        rpc_url = URL(agent_card.url)
        rpc_path = rpc_url.path
        port = None
        if 'X-Forwarded-Host' in request.headers:
            host = request.headers['X-Forwarded-Host']
        else:
            host = request.url.hostname
            port = request.url.port

        if 'X-Forwarded-Proto' in request.headers:
            scheme = request.headers['X-Forwarded-Proto']
            port = None
        else:
            scheme = request.url.scheme
        if not scheme:
            scheme = 'http'
        if ':' in host:  # type: ignore
            comps = host.rsplit(':', 1)  # type: ignore
            host = comps[0]
            port = comps[1]

        # Handle URL maps,
        # e.g. "agents/my-agent/.well-known/agent-card.json"
        if 'X-Forwarded-Path' in request.headers:
            forwarded_path = request.headers['X-Forwarded-Path'].strip()
            if (
                forwarded_path
                and request.url.path != forwarded_path
                and forwarded_path.endswith(request.url.path)
            ):
                # "agents/my-agent" for "agents/my-agent/.well-known/agent-card.json"
                extra_path = forwarded_path[: -len(request.url.path)]
                new_path = extra_path + rpc_path
                # If original path was just "/",
                # we remove trailing "/" in the the extended one
                if len(new_path) > 1 and rpc_path == '/':
                    new_path = new_path.rstrip('/')
                rpc_path = new_path

        agent_card.url = str(
            rpc_url.replace(
                hostname=host, port=port, scheme=scheme, path=rpc_path
            )
        )

    def routes(self) -> dict[tuple[str, str], Callable[[Request], Any]]:
        """Constructs a dictionary of API routes and their corresponding handlers.

        This method maps URL paths and HTTP methods to the appropriate handler
        functions from the RESTHandler. It can be used by a web framework
        (like Starlette or FastAPI) to set up the application's endpoints.

        Returns:
            A dictionary where each key is a tuple of (path, http_method) and
            the value is the callable handler for that route.
        """
        routes: dict[tuple[str, str], Callable[[Request], Any]] = {
            ('/v1/message:send', 'POST'): functools.partial(
                self._handle_request, self.handler.on_message_send
            ),
            ('/v1/message:stream', 'POST'): functools.partial(
                self._handle_streaming_request,
                self.handler.on_message_send_stream,
            ),
            ('/v1/tasks/{id}:cancel', 'POST'): functools.partial(
                self._handle_request, self.handler.on_cancel_task
            ),
            ('/v1/tasks/{id}:subscribe', 'GET'): functools.partial(
                self._handle_streaming_request,
                self.handler.on_resubscribe_to_task,
            ),
            ('/v1/tasks/{id}', 'GET'): functools.partial(
                self._handle_request, self.handler.on_get_task
            ),
            (
                '/v1/tasks/{id}/pushNotificationConfigs/{push_id}',
                'GET',
            ): functools.partial(
                self._handle_request, self.handler.get_push_notification
            ),
            (
                '/v1/tasks/{id}/pushNotificationConfigs',
                'POST',
            ): functools.partial(
                self._handle_request, self.handler.set_push_notification
            ),
            (
                '/v1/tasks/{id}/pushNotificationConfigs',
                'GET',
            ): functools.partial(
                self._handle_request, self.handler.list_push_notifications
            ),
            ('/v1/tasks', 'GET'): functools.partial(
                self._handle_request, self.handler.list_tasks
            ),
        }
        if self.agent_card.supports_authenticated_extended_card:
            routes[('/v1/card', 'GET')] = functools.partial(
                self._handle_request, self.handle_authenticated_agent_card
            )

        return routes<|MERGE_RESOLUTION|>--- conflicted
+++ resolved
@@ -146,20 +146,14 @@
         Returns:
             A JSONResponse containing the agent card data.
         """
-<<<<<<< HEAD
-        # The public agent card is a direct serialization of the agent_card
-        # provided at initialization except for the RPC URL.
-        self._modify_rpc_url(self.agent_card, request)
-        return JSONResponse(
-            self.agent_card.model_dump(mode='json', exclude_none=True)
-        )
-=======
         card_to_serve = self.agent_card
+        rpc_url = card_to_serve.url
         if self.card_modifier:
             card_to_serve = self.card_modifier(card_to_serve)
+        if rpc_url == card_to_serve.url:
+          self._modify_rpc_url(card_to_serve, request)
 
         return card_to_serve.model_dump(mode='json', exclude_none=True)
->>>>>>> 5912b280
 
     async def handle_authenticated_agent_card(
         self, request: Request, call_context: ServerCallContext | None = None
@@ -182,25 +176,21 @@
                     message='Authenticated card not supported'
                 )
             )
-<<<<<<< HEAD
-        self._modify_rpc_url(self.agent_card, request)
-        return JSONResponse(
-            self.agent_card.model_dump(mode='json', exclude_none=True)
-        )
-=======
         card_to_serve = self.extended_agent_card
 
         if not card_to_serve:
             card_to_serve = self.agent_card
+        rpc_url = card_to_serve.url
 
         if self.extended_card_modifier:
             context = self._context_builder.build(request)
             # If no base extended card is provided, pass the public card to the modifier
             base_card = card_to_serve if card_to_serve else self.agent_card
             card_to_serve = self.extended_card_modifier(base_card, context)
+        if rpc_url == card_to_serve.url:
+          self._modify_rpc_url(card_to_serve, request)
 
         return card_to_serve.model_dump(mode='json', exclude_none=True)
->>>>>>> 5912b280
 
     def _modify_rpc_url(self, agent_card: AgentCard, request: Request):
         """Modifies Agent's RPC URL based on the AgentCard request.
