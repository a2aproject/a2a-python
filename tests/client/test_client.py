import json

from collections.abc import AsyncGenerator
from typing import Any
from unittest.mock import ANY, AsyncMock, MagicMock, patch

import httpx
import pytest

from httpx_sse import EventSource, SSEError, ServerSentEvent

from a2a.client import (
    A2ACardResolver,
    A2AClient,
    A2AClientHTTPError,
    A2AClientJSONError,
    A2AClientTimeoutError,
    create_text_message_object,
)
from a2a.types import (
    A2ARequest,
    AgentCapabilities,
    AgentCard,
    AgentSkill,
    CancelTaskRequest,
    CancelTaskResponse,
    CancelTaskSuccessResponse,
    GetTaskPushNotificationConfigRequest,
    GetTaskPushNotificationConfigResponse,
    GetTaskPushNotificationConfigSuccessResponse,
    GetTaskRequest,
    GetTaskResponse,
    InvalidParamsError,
    JSONRPCErrorResponse,
    MessageSendParams,
    PushNotificationConfig,
    Role,
    SendMessageRequest,
    SendMessageResponse,
    SendMessageSuccessResponse,
    SendStreamingMessageRequest,
    SendStreamingMessageResponse,
    SetTaskPushNotificationConfigRequest,
    SetTaskPushNotificationConfigResponse,
    SetTaskPushNotificationConfigSuccessResponse,
    TaskIdParams,
    TaskNotCancelableError,
    TaskPushNotificationConfig,
    TaskQueryParams,
)
from a2a.utils import AGENT_CARD_WELL_KNOWN_PATH


AGENT_CARD = AgentCard(
    name='Hello World Agent',
    description='Just a hello world agent',
    url='http://localhost:9999/',
    version='1.0.0',
    default_input_modes=['text'],
    default_output_modes=['text'],
    capabilities=AgentCapabilities(),
    skills=[
        AgentSkill(
            id='hello_world',
            name='Returns hello world',
            description='just returns hello world',
            tags=['hello world'],
            examples=['hi', 'hello world'],
        )
    ],
)

AGENT_CARD_EXTENDED = AGENT_CARD.model_copy(
    update={
        'name': 'Hello World Agent - Extended Edition',
        'skills': [
            *AGENT_CARD.skills,
            AgentSkill(
                id='extended_skill',
                name='Super Greet',
                description='A more enthusiastic greeting.',
                tags=['extended'],
                examples=['super hi'],
            ),
        ],
        'version': '1.0.1',
    }
)

AGENT_CARD_SUPPORTS_EXTENDED = AGENT_CARD.model_copy(
    update={'supports_authenticated_extended_card': True}
)
AGENT_CARD_NO_URL_SUPPORTS_EXTENDED = AGENT_CARD_SUPPORTS_EXTENDED.model_copy(
    update={'url': ''}
)

MINIMAL_TASK: dict[str, Any] = {
    'id': 'task-abc',
    'contextId': 'session-xyz',
    'status': {'state': 'working'},
    'kind': 'task',
}

MINIMAL_CANCELLED_TASK: dict[str, Any] = {
    'id': 'task-abc',
    'contextId': 'session-xyz',
    'status': {'state': 'canceled'},
    'kind': 'task',
}


@pytest.fixture
def mock_httpx_client() -> AsyncMock:
    return AsyncMock(spec=httpx.AsyncClient)


@pytest.fixture
def mock_agent_card() -> MagicMock:
    return MagicMock(spec=AgentCard, url='http://agent.example.com/api')


async def async_iterable_from_list(
    items: list[ServerSentEvent],
) -> AsyncGenerator[ServerSentEvent]:
    """Helper to create an async iterable from a list."""
    for item in items:
        yield item


class TestA2ACardResolver:
    BASE_URL = 'http://example.com'
<<<<<<< HEAD
    AGENT_CARD_PATH = '/.well-known/agent-card.json'
=======
    AGENT_CARD_PATH = AGENT_CARD_WELL_KNOWN_PATH
>>>>>>> cd941675
    FULL_AGENT_CARD_URL = f'{BASE_URL}{AGENT_CARD_PATH}'
    EXTENDED_AGENT_CARD_PATH = (
        '/agent/authenticatedExtendedCard'  # Default path
    )

    @pytest.mark.asyncio
    async def test_init_parameters_stored_correctly(
        self, mock_httpx_client: AsyncMock
    ):
        base_url = 'http://example.com'
        custom_path = '/custom/agent-card.json'
        resolver = A2ACardResolver(
            httpx_client=mock_httpx_client,
            base_url=base_url,
            agent_card_path=custom_path,
        )
        assert resolver.base_url == base_url
        assert resolver.agent_card_path == custom_path.lstrip('/')
        assert resolver.httpx_client == mock_httpx_client

        # Test default agent_card_path
        resolver_default_path = A2ACardResolver(
            httpx_client=mock_httpx_client,
            base_url=base_url,
        )
        assert (
<<<<<<< HEAD
            resolver_default_path.agent_card_path
            == '.well-known/agent-card.json'
=======
            '/' + resolver_default_path.agent_card_path
            == AGENT_CARD_WELL_KNOWN_PATH
>>>>>>> cd941675
        )

    @pytest.mark.asyncio
    async def test_init_strips_slashes(self, mock_httpx_client: AsyncMock):
        resolver = A2ACardResolver(
            httpx_client=mock_httpx_client,
            base_url='http://example.com/',  # With trailing slash
            agent_card_path='/.well-known/agent-card.json/',  # With leading/trailing slash
        )
        assert (
            resolver.base_url == 'http://example.com'
        )  # Trailing slash stripped
        # constructor lstrips agent_card_path, but keeps trailing if provided
        assert resolver.agent_card_path == '.well-known/agent-card.json/'

    @pytest.mark.asyncio
    async def test_get_agent_card_success_public_only(
        self, mock_httpx_client: AsyncMock
    ):
        mock_response = AsyncMock(spec=httpx.Response)
        mock_response.status_code = 200
        mock_response.json.return_value = AGENT_CARD.model_dump(mode='json')
        mock_httpx_client.get.return_value = mock_response

        resolver = A2ACardResolver(
            httpx_client=mock_httpx_client,
            base_url=self.BASE_URL,
            agent_card_path=self.AGENT_CARD_PATH,
        )
        agent_card = await resolver.get_agent_card(http_kwargs={'timeout': 10})

        mock_httpx_client.get.assert_called_once_with(
            self.FULL_AGENT_CARD_URL, timeout=10
        )
        mock_response.raise_for_status.assert_called_once()
        assert isinstance(agent_card, AgentCard)
        assert agent_card == AGENT_CARD
        # Ensure only one call was made (for the public card)
        assert mock_httpx_client.get.call_count == 1

    @pytest.mark.asyncio
    async def test_get_agent_card_success_with_specified_path_for_extended_card(
        self, mock_httpx_client: AsyncMock
    ):
        extended_card_response = AsyncMock(spec=httpx.Response)
        extended_card_response.status_code = 200
        extended_card_response.json.return_value = (
            AGENT_CARD_EXTENDED.model_dump(mode='json')
        )

        # Mock the single call for the extended card
        mock_httpx_client.get.return_value = extended_card_response

        resolver = A2ACardResolver(
            httpx_client=mock_httpx_client,
            base_url=self.BASE_URL,
            agent_card_path=self.AGENT_CARD_PATH,
        )

        # Fetch the extended card by providing its relative path and example auth
        auth_kwargs = {'headers': {'Authorization': 'Bearer test token'}}
        agent_card_result = await resolver.get_agent_card(
            relative_card_path=self.EXTENDED_AGENT_CARD_PATH,
            http_kwargs=auth_kwargs,
        )

        expected_extended_url = (
            f'{self.BASE_URL}/{self.EXTENDED_AGENT_CARD_PATH.lstrip("/")}'
        )
        mock_httpx_client.get.assert_called_once_with(
            expected_extended_url, **auth_kwargs
        )
        extended_card_response.raise_for_status.assert_called_once()

        assert isinstance(agent_card_result, AgentCard)
        assert (
            agent_card_result == AGENT_CARD_EXTENDED
        )  # Should return the extended card

    @pytest.mark.asyncio
    async def test_get_agent_card_validation_error(
        self, mock_httpx_client: AsyncMock
    ):
        mock_response = AsyncMock(spec=httpx.Response)
        mock_response.status_code = 200
        # Data that will cause a Pydantic ValidationError
        mock_response.json.return_value = {
            'invalid_field': 'value',
            'name': 'Test Agent',
        }
        mock_httpx_client.get.return_value = mock_response

        resolver = A2ACardResolver(
            httpx_client=mock_httpx_client, base_url=self.BASE_URL
        )
        # The call that is expected to raise an error should be within pytest.raises
        with pytest.raises(A2AClientJSONError) as exc_info:
            await resolver.get_agent_card()  # Fetches from default path

        assert (
            f'Failed to validate agent card structure from {self.FULL_AGENT_CARD_URL}'
            in str(exc_info.value)
        )
        assert 'invalid_field' in str(
            exc_info.value
        )  # Check if Pydantic error details are present
        assert (
            mock_httpx_client.get.call_count == 1
        )  # Should only be called once

    @pytest.mark.asyncio
    async def test_get_agent_card_http_status_error(
        self, mock_httpx_client: AsyncMock
    ):
        mock_response = MagicMock(
            spec=httpx.Response
        )  # Use MagicMock for response attribute
        mock_response.status_code = 404
        mock_response.text = 'Not Found'

        http_status_error = httpx.HTTPStatusError(
            'Not Found', request=MagicMock(), response=mock_response
        )
        mock_httpx_client.get.side_effect = http_status_error

        resolver = A2ACardResolver(
            httpx_client=mock_httpx_client,
            base_url=self.BASE_URL,
            agent_card_path=self.AGENT_CARD_PATH,
        )

        with pytest.raises(A2AClientHTTPError) as exc_info:
            await resolver.get_agent_card()

        assert exc_info.value.status_code == 404
        assert (
            f'Failed to fetch agent card from {self.FULL_AGENT_CARD_URL}'
            in str(exc_info.value)
        )
        assert 'Not Found' in str(exc_info.value)
        mock_httpx_client.get.assert_called_once_with(self.FULL_AGENT_CARD_URL)

    @pytest.mark.asyncio
    async def test_get_agent_card_json_decode_error(
        self, mock_httpx_client: AsyncMock
    ):
        mock_response = AsyncMock(spec=httpx.Response)
        mock_response.status_code = 200
        # Define json_error before using it
        json_error = json.JSONDecodeError('Expecting value', 'doc', 0)
        mock_response.json.side_effect = json_error
        mock_httpx_client.get.return_value = mock_response

        resolver = A2ACardResolver(
            httpx_client=mock_httpx_client,
            base_url=self.BASE_URL,
            agent_card_path=self.AGENT_CARD_PATH,
        )

        with pytest.raises(A2AClientJSONError) as exc_info:
            await resolver.get_agent_card()

        # Assertions using exc_info must be after the with block
        assert (
            f'Failed to parse JSON for agent card from {self.FULL_AGENT_CARD_URL}'
            in str(exc_info.value)
        )
        assert 'Expecting value' in str(exc_info.value)
        mock_httpx_client.get.assert_called_once_with(self.FULL_AGENT_CARD_URL)

    @pytest.mark.asyncio
    async def test_get_agent_card_request_error(
        self, mock_httpx_client: AsyncMock
    ):
        request_error = httpx.RequestError('Network issue', request=MagicMock())
        mock_httpx_client.get.side_effect = request_error

        resolver = A2ACardResolver(
            httpx_client=mock_httpx_client,
            base_url=self.BASE_URL,
            agent_card_path=self.AGENT_CARD_PATH,
        )

        with pytest.raises(A2AClientHTTPError) as exc_info:
            await resolver.get_agent_card()

        assert exc_info.value.status_code == 503
        assert (
            f'Network communication error fetching agent card from {self.FULL_AGENT_CARD_URL}'
            in str(exc_info.value)
        )
        assert 'Network issue' in str(exc_info.value)
        mock_httpx_client.get.assert_called_once_with(self.FULL_AGENT_CARD_URL)


class TestA2AClient:
    AGENT_URL = 'http://agent.example.com/api'

    def test_init_with_agent_card(
        self, mock_httpx_client: AsyncMock, mock_agent_card: MagicMock
    ):
        client = A2AClient(
            httpx_client=mock_httpx_client, agent_card=mock_agent_card
        )
        assert client.url == mock_agent_card.url
        assert client.httpx_client == mock_httpx_client

    def test_init_with_url(self, mock_httpx_client: AsyncMock):
        client = A2AClient(httpx_client=mock_httpx_client, url=self.AGENT_URL)
        assert client.url == self.AGENT_URL
        assert client.httpx_client == mock_httpx_client

    def test_init_with_agent_card_and_url_prioritizes_agent_card(
        self, mock_httpx_client: AsyncMock, mock_agent_card: MagicMock
    ):
        client = A2AClient(
            httpx_client=mock_httpx_client,
            agent_card=mock_agent_card,
            url='http://otherurl.com',
        )
        assert (
            client.url == mock_agent_card.url
        )  # Agent card URL should be used

    def test_init_raises_value_error_if_no_card_or_url(
        self, mock_httpx_client: AsyncMock
    ):
        with pytest.raises(ValueError) as exc_info:
            A2AClient(httpx_client=mock_httpx_client)
        assert 'Must provide either agent_card or url' in str(exc_info.value)

    @pytest.mark.asyncio
    async def test_get_client_from_agent_card_url_success(
        self, mock_httpx_client: AsyncMock, mock_agent_card: MagicMock
    ):
        base_url = 'http://example.com'
        agent_card_path = '/.well-known/custom-agent.json'
        resolver_kwargs = {'timeout': 30}

        mock_resolver_instance = AsyncMock(spec=A2ACardResolver)
        mock_resolver_instance.get_agent_card.return_value = mock_agent_card

        with patch(
            'a2a.client.client.A2ACardResolver',
            return_value=mock_resolver_instance,
        ) as mock_resolver_class:
            client = await A2AClient.get_client_from_agent_card_url(
                httpx_client=mock_httpx_client,
                base_url=base_url,
                agent_card_path=agent_card_path,
                http_kwargs=resolver_kwargs,
            )

            mock_resolver_class.assert_called_once_with(
                mock_httpx_client,
                base_url=base_url,
                agent_card_path=agent_card_path,
            )
            mock_resolver_instance.get_agent_card.assert_called_once_with(
                http_kwargs=resolver_kwargs,
                # relative_card_path=None is implied by not passing it
            )
            assert isinstance(client, A2AClient)
            assert client.url == mock_agent_card.url
            assert client.httpx_client == mock_httpx_client

    @pytest.mark.asyncio
    async def test_get_client_from_agent_card_url_resolver_error(
        self, mock_httpx_client: AsyncMock
    ):
        error_to_raise = A2AClientHTTPError(404, 'Agent card not found')
        with patch(
            'a2a.client.client.A2ACardResolver.get_agent_card',
            new_callable=AsyncMock,
            side_effect=error_to_raise,
        ):
            with pytest.raises(A2AClientHTTPError) as exc_info:
                await A2AClient.get_client_from_agent_card_url(
                    httpx_client=mock_httpx_client,
                    base_url='http://example.com',
                )
            assert exc_info.value == error_to_raise

    @pytest.mark.asyncio
    async def test_send_message_success_use_request(
        self, mock_httpx_client: AsyncMock, mock_agent_card: MagicMock
    ):
        client = A2AClient(
            httpx_client=mock_httpx_client, agent_card=mock_agent_card
        )

        params = MessageSendParams(
            message=create_text_message_object(content='Hello')
        )

        request = SendMessageRequest(id=123, params=params)

        success_response = create_text_message_object(
            role=Role.agent, content='Hi there!'
        ).model_dump(exclude_none=True)

        rpc_response: dict[str, Any] = {
            'id': 123,
            'jsonrpc': '2.0',
            'result': success_response,
        }

        with patch.object(
            client, '_send_request', new_callable=AsyncMock
        ) as mock_send_req:
            mock_send_req.return_value = rpc_response
            response = await client.send_message(
                request=request, http_kwargs={'timeout': 10}
            )

            assert mock_send_req.call_count == 1
            called_args, called_kwargs = mock_send_req.call_args
            assert not called_kwargs  # no kwargs to _send_request
            assert len(called_args) == 2
            json_rpc_request: dict[str, Any] = called_args[0]
            assert isinstance(json_rpc_request['id'], int)
            http_kwargs: dict[str, Any] = called_args[1]
            assert http_kwargs['timeout'] == 10

            a2a_request_arg = A2ARequest.model_validate(json_rpc_request)
            assert isinstance(a2a_request_arg.root, SendMessageRequest)
            assert isinstance(a2a_request_arg.root.params, MessageSendParams)

            assert a2a_request_arg.root.params.model_dump(
                exclude_none=True
            ) == params.model_dump(exclude_none=True)

            assert isinstance(response, SendMessageResponse)
            assert isinstance(response.root, SendMessageSuccessResponse)
            assert (
                response.root.result.model_dump(exclude_none=True)
                == success_response
            )

    @pytest.mark.asyncio
    async def test_send_message_error_response(
        self, mock_httpx_client: AsyncMock, mock_agent_card: MagicMock
    ):
        client = A2AClient(
            httpx_client=mock_httpx_client, agent_card=mock_agent_card
        )

        params = MessageSendParams(
            message=create_text_message_object(content='Hello')
        )

        request = SendMessageRequest(id=123, params=params)

        error_response = InvalidParamsError()

        rpc_response: dict[str, Any] = {
            'id': 123,
            'jsonrpc': '2.0',
            'error': error_response.model_dump(exclude_none=True),
        }

        with patch.object(
            client, '_send_request', new_callable=AsyncMock
        ) as mock_send_req:
            mock_send_req.return_value = rpc_response
            response = await client.send_message(request=request)

            assert isinstance(response, SendMessageResponse)
            assert isinstance(response.root, JSONRPCErrorResponse)
            assert response.root.error.model_dump(
                exclude_none=True
            ) == InvalidParamsError().model_dump(exclude_none=True)

    @pytest.mark.asyncio
    @patch('a2a.client.client.aconnect_sse')
    async def test_send_message_streaming_success_request(
        self,
        mock_aconnect_sse: AsyncMock,
        mock_httpx_client: AsyncMock,
        mock_agent_card: MagicMock,
    ):
        client = A2AClient(
            httpx_client=mock_httpx_client, agent_card=mock_agent_card
        )
        params = MessageSendParams(
            message=create_text_message_object(content='Hello stream')
        )

        request = SendStreamingMessageRequest(id=123, params=params)

        mock_stream_response_1_dict: dict[str, Any] = {
            'id': 'stream_id_123',
            'jsonrpc': '2.0',
            'result': create_text_message_object(
                content='First part ', role=Role.agent
            ).model_dump(mode='json', exclude_none=True),
        }
        mock_stream_response_2_dict: dict[str, Any] = {
            'id': 'stream_id_123',
            'jsonrpc': '2.0',
            'result': create_text_message_object(
                content='second part ', role=Role.agent
            ).model_dump(mode='json', exclude_none=True),
        }

        sse_event_1 = ServerSentEvent(
            data=json.dumps(mock_stream_response_1_dict)
        )
        sse_event_2 = ServerSentEvent(
            data=json.dumps(mock_stream_response_2_dict)
        )

        mock_event_source = AsyncMock(spec=EventSource)
        with patch.object(mock_event_source, 'aiter_sse') as mock_aiter_sse:
            mock_aiter_sse.return_value = async_iterable_from_list(
                [sse_event_1, sse_event_2]
            )
            mock_aconnect_sse.return_value.__aenter__.return_value = (
                mock_event_source
            )

            results: list[Any] = []
            async for response in client.send_message_streaming(
                request=request
            ):
                results.append(response)

            assert len(results) == 2
            assert isinstance(results[0], SendStreamingMessageResponse)
            # Assuming SendStreamingMessageResponse is a RootModel like SendMessageResponse
            assert results[0].root.id == 'stream_id_123'
            assert (
                results[0].root.result.model_dump(  # type: ignore
                    mode='json', exclude_none=True
                )
                == mock_stream_response_1_dict['result']
            )

            assert isinstance(results[1], SendStreamingMessageResponse)
            assert results[1].root.id == 'stream_id_123'
            assert (
                results[1].root.result.model_dump(  # type: ignore
                    mode='json', exclude_none=True
                )
                == mock_stream_response_2_dict['result']
            )

            mock_aconnect_sse.assert_called_once()
            call_args, call_kwargs = mock_aconnect_sse.call_args
            assert call_args[0] == mock_httpx_client
            assert call_args[1] == 'POST'
            assert call_args[2] == mock_agent_card.url

            sent_json_payload = call_kwargs['json']
            assert sent_json_payload['method'] == 'message/stream'
            assert sent_json_payload['params'] == params.model_dump(
                mode='json', exclude_none=True
            )
            assert (
                call_kwargs['timeout'] is None
            )  # Default timeout for streaming

    @pytest.mark.asyncio
    @patch('a2a.client.client.aconnect_sse')
    async def test_send_message_streaming_http_kwargs_passed(
        self,
        mock_aconnect_sse: AsyncMock,
        mock_httpx_client: AsyncMock,
        mock_agent_card: MagicMock,
    ):
        client = A2AClient(
            httpx_client=mock_httpx_client, agent_card=mock_agent_card
        )
        params = MessageSendParams(
            message=create_text_message_object(content='Stream with kwargs')
        )
        request = SendStreamingMessageRequest(id='kwarg_req', params=params)
        custom_kwargs = {
            'headers': {'X-Custom-Header': 'TestValue'},
            'timeout': 60,
        }

        # Setup mock_aconnect_sse to behave minimally
        mock_event_source = AsyncMock(spec=EventSource)
        mock_event_source.aiter_sse.return_value = async_iterable_from_list(
            []
        )  # No events needed for this test
        mock_aconnect_sse.return_value.__aenter__.return_value = (
            mock_event_source
        )

        async for _ in client.send_message_streaming(
            request=request, http_kwargs=custom_kwargs
        ):
            pass  # We just want to check the call to aconnect_sse

        mock_aconnect_sse.assert_called_once()
        _, called_kwargs = mock_aconnect_sse.call_args
        assert called_kwargs['headers'] == custom_kwargs['headers']
        assert (
            called_kwargs['timeout'] == custom_kwargs['timeout']
        )  # Ensure custom timeout is used

    @pytest.mark.asyncio
    @patch('a2a.client.client.aconnect_sse')
    async def test_send_message_streaming_sse_error_handling(
        self,
        mock_aconnect_sse: AsyncMock,
        mock_httpx_client: AsyncMock,
        mock_agent_card: MagicMock,
    ):
        client = A2AClient(
            httpx_client=mock_httpx_client, agent_card=mock_agent_card
        )
        request = SendStreamingMessageRequest(
            id='sse_err_req',
            params=MessageSendParams(
                message=create_text_message_object(content='SSE error test')
            ),
        )

        # Configure the mock aconnect_sse to raise SSEError when aiter_sse is called
        mock_event_source = AsyncMock(spec=EventSource)
        mock_event_source.aiter_sse.side_effect = SSEError(
            'Simulated SSE protocol error'
        )
        mock_aconnect_sse.return_value.__aenter__.return_value = (
            mock_event_source
        )

        with pytest.raises(A2AClientHTTPError) as exc_info:
            async for _ in client.send_message_streaming(request=request):
                pass

        assert exc_info.value.status_code == 400  # As per client implementation
        assert 'Invalid SSE response or protocol error' in str(exc_info.value)
        assert 'Simulated SSE protocol error' in str(exc_info.value)

    @pytest.mark.asyncio
    @patch('a2a.client.client.aconnect_sse')
    async def test_send_message_streaming_json_decode_error_handling(
        self,
        mock_aconnect_sse: AsyncMock,
        mock_httpx_client: AsyncMock,
        mock_agent_card: MagicMock,
    ):
        client = A2AClient(
            httpx_client=mock_httpx_client, agent_card=mock_agent_card
        )
        request = SendStreamingMessageRequest(
            id='json_err_req',
            params=MessageSendParams(
                message=create_text_message_object(content='JSON error test')
            ),
        )

        # Malformed JSON event
        malformed_sse_event = ServerSentEvent(data='not valid json')

        mock_event_source = AsyncMock(spec=EventSource)
        # json.loads will be called on "not valid json" and raise JSONDecodeError
        mock_event_source.aiter_sse.return_value = async_iterable_from_list(
            [malformed_sse_event]
        )
        mock_aconnect_sse.return_value.__aenter__.return_value = (
            mock_event_source
        )

        with pytest.raises(A2AClientJSONError) as exc_info:
            async for _ in client.send_message_streaming(request=request):
                pass

        assert 'Expecting value: line 1 column 1 (char 0)' in str(
            exc_info.value
        )  # Example of JSONDecodeError message

    @pytest.mark.asyncio
    @patch('a2a.client.client.aconnect_sse')
    async def test_send_message_streaming_httpx_request_error_handling(
        self,
        mock_aconnect_sse: AsyncMock,
        mock_httpx_client: AsyncMock,
        mock_agent_card: MagicMock,
    ):
        client = A2AClient(
            httpx_client=mock_httpx_client, agent_card=mock_agent_card
        )
        request = SendStreamingMessageRequest(
            id='httpx_err_req',
            params=MessageSendParams(
                message=create_text_message_object(content='httpx error test')
            ),
        )

        # Configure aconnect_sse itself to raise httpx.RequestError (e.g., during connection)
        # This needs to be raised when aconnect_sse is entered or iterated.
        # One way is to make the context manager's __aenter__ raise it, or aiter_sse.
        # For simplicity, let's make aiter_sse raise it, as if the error occurs after connection.
        mock_event_source = AsyncMock(spec=EventSource)
        mock_event_source.aiter_sse.side_effect = httpx.RequestError(
            'Simulated network error', request=MagicMock()
        )
        mock_aconnect_sse.return_value.__aenter__.return_value = (
            mock_event_source
        )

        with pytest.raises(A2AClientHTTPError) as exc_info:
            async for _ in client.send_message_streaming(request=request):
                pass

        assert exc_info.value.status_code == 503  # As per client implementation
        assert 'Network communication error' in str(exc_info.value)
        assert 'Simulated network error' in str(exc_info.value)

    @pytest.mark.asyncio
    async def test_send_request_http_status_error(
        self, mock_httpx_client: AsyncMock, mock_agent_card: MagicMock
    ):
        client = A2AClient(
            httpx_client=mock_httpx_client, agent_card=mock_agent_card
        )
        mock_response = MagicMock(spec=httpx.Response)
        mock_response.status_code = 404
        mock_response.text = 'Not Found'
        http_error = httpx.HTTPStatusError(
            'Not Found', request=MagicMock(), response=mock_response
        )
        mock_httpx_client.post.side_effect = http_error

        with pytest.raises(A2AClientHTTPError) as exc_info:
            await client._send_request({}, {})

        assert exc_info.value.status_code == 404
        assert 'Not Found' in str(exc_info.value)

    @pytest.mark.asyncio
    async def test_send_request_json_decode_error(
        self, mock_httpx_client: AsyncMock, mock_agent_card: MagicMock
    ):
        client = A2AClient(
            httpx_client=mock_httpx_client, agent_card=mock_agent_card
        )
        mock_response = AsyncMock(spec=httpx.Response)
        mock_response.status_code = 200
        json_error = json.JSONDecodeError('Expecting value', 'doc', 0)
        mock_response.json.side_effect = json_error
        mock_httpx_client.post.return_value = mock_response

        with pytest.raises(A2AClientJSONError) as exc_info:
            await client._send_request({}, {})

        assert 'Expecting value' in str(exc_info.value)

    @pytest.mark.asyncio
    async def test_send_request_httpx_request_error(
        self, mock_httpx_client: AsyncMock, mock_agent_card: MagicMock
    ):
        client = A2AClient(
            httpx_client=mock_httpx_client, agent_card=mock_agent_card
        )
        request_error = httpx.RequestError('Network issue', request=MagicMock())
        mock_httpx_client.post.side_effect = request_error

        with pytest.raises(A2AClientHTTPError) as exc_info:
            await client._send_request({}, {})

        assert exc_info.value.status_code == 503
        assert 'Network communication error' in str(exc_info.value)
        assert 'Network issue' in str(exc_info.value)

    @pytest.mark.asyncio
    async def test_set_task_callback_success(
        self, mock_httpx_client: AsyncMock, mock_agent_card: MagicMock
    ):
        client = A2AClient(
            httpx_client=mock_httpx_client, agent_card=mock_agent_card
        )
        task_id_val = 'task_set_cb_001'
        # Correctly create the PushNotificationConfig (inner model)
        push_config_payload = PushNotificationConfig(
            url='https://callback.example.com/taskupdate'
        )
        # Correctly create the TaskPushNotificationConfig (outer model)
        params_model = TaskPushNotificationConfig(
            task_id=task_id_val, push_notification_config=push_config_payload
        )

        # request.id will be generated by the client method if not provided
        request = SetTaskPushNotificationConfigRequest(
            id='', params=params_model
        )  # Test ID auto-generation

        # The result for a successful set operation is the same config
        rpc_response_payload: dict[str, Any] = {
            'id': ANY,  # Will be checked against generated ID
            'jsonrpc': '2.0',
            'result': params_model.model_dump(mode='json', exclude_none=True),
        }

        with (
            patch.object(
                client, '_send_request', new_callable=AsyncMock
            ) as mock_send_req,
            patch(
                'a2a.client.client.uuid4',
                return_value=MagicMock(hex='testuuid'),
            ) as mock_uuid,
        ):
            # Capture the generated ID for assertion
            generated_id = str(mock_uuid.return_value)
            rpc_response_payload['id'] = (
                generated_id  # Ensure mock response uses the generated ID
            )
            mock_send_req.return_value = rpc_response_payload

            response = await client.set_task_callback(request=request)

            mock_send_req.assert_called_once()
            called_args, _ = mock_send_req.call_args
            sent_json_payload = called_args[0]

            assert sent_json_payload['id'] == generated_id
            assert (
                sent_json_payload['method']
                == 'tasks/pushNotificationConfig/set'
            )
            assert sent_json_payload['params'] == params_model.model_dump(
                mode='json', exclude_none=True
            )

            assert isinstance(response, SetTaskPushNotificationConfigResponse)
            assert isinstance(
                response.root, SetTaskPushNotificationConfigSuccessResponse
            )
            assert response.root.id == generated_id
            assert response.root.result.model_dump(
                mode='json', exclude_none=True
            ) == params_model.model_dump(mode='json', exclude_none=True)

    @pytest.mark.asyncio
    async def test_set_task_callback_error_response(
        self, mock_httpx_client: AsyncMock, mock_agent_card: MagicMock
    ):
        client = A2AClient(
            httpx_client=mock_httpx_client, agent_card=mock_agent_card
        )
        req_id = 'set_cb_err_req'
        push_config_payload = PushNotificationConfig(url='https://errors.com')
        params_model = TaskPushNotificationConfig(
            task_id='task_err_cb', push_notification_config=push_config_payload
        )
        request = SetTaskPushNotificationConfigRequest(
            id=req_id, params=params_model
        )
        error_details = InvalidParamsError(message='Invalid callback URL')

        rpc_response_payload: dict[str, Any] = {
            'id': req_id,
            'jsonrpc': '2.0',
            'error': error_details.model_dump(mode='json', exclude_none=True),
        }

        with patch.object(
            client, '_send_request', new_callable=AsyncMock
        ) as mock_send_req:
            mock_send_req.return_value = rpc_response_payload
            response = await client.set_task_callback(request=request)

            assert isinstance(response, SetTaskPushNotificationConfigResponse)
            assert isinstance(response.root, JSONRPCErrorResponse)
            assert response.root.error.model_dump(
                mode='json', exclude_none=True
            ) == error_details.model_dump(mode='json', exclude_none=True)
            assert response.root.id == req_id

    @pytest.mark.asyncio
    async def test_set_task_callback_http_kwargs_passed(
        self, mock_httpx_client: AsyncMock, mock_agent_card: MagicMock
    ):
        client = A2AClient(
            httpx_client=mock_httpx_client, agent_card=mock_agent_card
        )
        push_config_payload = PushNotificationConfig(url='https://kwargs.com')
        params_model = TaskPushNotificationConfig(
            task_id='task_cb_kwargs',
            push_notification_config=push_config_payload,
        )
        request = SetTaskPushNotificationConfigRequest(
            id='cb_kwargs_req', params=params_model
        )
        custom_kwargs = {'headers': {'X-Callback-Token': 'secret'}}

        # Minimal successful response
        rpc_response_payload: dict[str, Any] = {
            'id': 'cb_kwargs_req',
            'jsonrpc': '2.0',
            'result': params_model.model_dump(mode='json'),
        }

        with patch.object(
            client, '_send_request', new_callable=AsyncMock
        ) as mock_send_req:
            mock_send_req.return_value = rpc_response_payload
            await client.set_task_callback(
                request=request, http_kwargs=custom_kwargs
            )

            mock_send_req.assert_called_once()
            called_args, _ = mock_send_req.call_args  # Correctly unpack args
            assert (
                called_args[1] == custom_kwargs
            )  # http_kwargs is the second positional arg

    @pytest.mark.asyncio
    async def test_get_task_callback_success(
        self, mock_httpx_client: AsyncMock, mock_agent_card: MagicMock
    ):
        client = A2AClient(
            httpx_client=mock_httpx_client, agent_card=mock_agent_card
        )
        task_id_val = 'task_get_cb_001'
        params_model = TaskIdParams(
            id=task_id_val
        )  # Params for get is just TaskIdParams

        request = GetTaskPushNotificationConfigRequest(
            id='', params=params_model
        )  # ID is empty string for auto-generation test

        # Expected result for a successful get operation
        push_config_payload = PushNotificationConfig(
            url='https://callback.example.com/taskupdate'
        )
        expected_callback_config = TaskPushNotificationConfig(
            task_id=task_id_val, push_notification_config=push_config_payload
        )
        rpc_response_payload: dict[str, Any] = {
            'id': ANY,
            'jsonrpc': '2.0',
            'result': expected_callback_config.model_dump(
                mode='json', exclude_none=True
            ),
        }

        with (
            patch.object(
                client, '_send_request', new_callable=AsyncMock
            ) as mock_send_req,
            patch(
                'a2a.client.client.uuid4',
                return_value=MagicMock(hex='testgetuuid'),
            ) as mock_uuid,
        ):
            generated_id = str(mock_uuid.return_value)
            rpc_response_payload['id'] = generated_id
            mock_send_req.return_value = rpc_response_payload

            response = await client.get_task_callback(request=request)

            mock_send_req.assert_called_once()
            called_args, _ = mock_send_req.call_args
            sent_json_payload = called_args[0]

            assert sent_json_payload['id'] == generated_id
            assert (
                sent_json_payload['method']
                == 'tasks/pushNotificationConfig/get'
            )
            assert sent_json_payload['params'] == params_model.model_dump(
                mode='json', exclude_none=True
            )

            assert isinstance(response, GetTaskPushNotificationConfigResponse)
            assert isinstance(
                response.root, GetTaskPushNotificationConfigSuccessResponse
            )
            assert response.root.id == generated_id
            assert response.root.result.model_dump(
                mode='json', exclude_none=True
            ) == expected_callback_config.model_dump(
                mode='json', exclude_none=True
            )

    @pytest.mark.asyncio
    async def test_get_task_callback_error_response(
        self, mock_httpx_client: AsyncMock, mock_agent_card: MagicMock
    ):
        client = A2AClient(
            httpx_client=mock_httpx_client, agent_card=mock_agent_card
        )
        req_id = 'get_cb_err_req'
        params_model = TaskIdParams(id='task_get_err_cb')
        request = GetTaskPushNotificationConfigRequest(
            id=req_id, params=params_model
        )
        error_details = TaskNotCancelableError(
            message='Cannot get callback for uncancelable task'
        )  # Example error

        rpc_response_payload: dict[str, Any] = {
            'id': req_id,
            'jsonrpc': '2.0',
            'error': error_details.model_dump(mode='json', exclude_none=True),
        }

        with patch.object(
            client, '_send_request', new_callable=AsyncMock
        ) as mock_send_req:
            mock_send_req.return_value = rpc_response_payload
            response = await client.get_task_callback(request=request)

            assert isinstance(response, GetTaskPushNotificationConfigResponse)
            assert isinstance(response.root, JSONRPCErrorResponse)
            assert response.root.error.model_dump(
                mode='json', exclude_none=True
            ) == error_details.model_dump(mode='json', exclude_none=True)
            assert response.root.id == req_id

    @pytest.mark.asyncio
    async def test_get_task_callback_http_kwargs_passed(
        self, mock_httpx_client: AsyncMock, mock_agent_card: MagicMock
    ):
        client = A2AClient(
            httpx_client=mock_httpx_client, agent_card=mock_agent_card
        )
        params_model = TaskIdParams(id='task_get_cb_kwargs')
        request = GetTaskPushNotificationConfigRequest(
            id='get_cb_kwargs_req', params=params_model
        )
        custom_kwargs = {'headers': {'X-Tenant-ID': 'tenant-x'}}

        # Correctly create the nested PushNotificationConfig
        push_config_payload_for_expected = PushNotificationConfig(
            url='https://getkwargs.com'
        )
        expected_callback_config = TaskPushNotificationConfig(
            task_id='task_get_cb_kwargs',
            push_notification_config=push_config_payload_for_expected,
        )
        rpc_response_payload: dict[str, Any] = {
            'id': 'get_cb_kwargs_req',
            'jsonrpc': '2.0',
            'result': expected_callback_config.model_dump(mode='json'),
        }

        with patch.object(
            client, '_send_request', new_callable=AsyncMock
        ) as mock_send_req:
            mock_send_req.return_value = rpc_response_payload
            await client.get_task_callback(
                request=request, http_kwargs=custom_kwargs
            )

            mock_send_req.assert_called_once()
            called_args, _ = mock_send_req.call_args  # Correctly unpack args
            assert (
                called_args[1] == custom_kwargs
            )  # http_kwargs is the second positional arg

    @pytest.mark.asyncio
    async def test_get_task_success_use_request(
        self, mock_httpx_client: AsyncMock, mock_agent_card: MagicMock
    ):
        client = A2AClient(
            httpx_client=mock_httpx_client, agent_card=mock_agent_card
        )
        task_id_val = 'task_for_req_obj'
        params_model = TaskQueryParams(id=task_id_val)
        request_obj_id = 789
        request = GetTaskRequest(id=request_obj_id, params=params_model)

        rpc_response_payload: dict[str, Any] = {
            'id': request_obj_id,
            'jsonrpc': '2.0',
            'result': MINIMAL_TASK,
        }

        with patch.object(
            client, '_send_request', new_callable=AsyncMock
        ) as mock_send_req:
            mock_send_req.return_value = rpc_response_payload
            response = await client.get_task(
                request=request, http_kwargs={'timeout': 20}
            )

            assert mock_send_req.call_count == 1
            called_args, called_kwargs = mock_send_req.call_args
            assert len(called_args) == 2
            json_rpc_request_sent: dict[str, Any] = called_args[0]
            assert not called_kwargs  # no extra kwargs to _send_request
            http_kwargs: dict[str, Any] = called_args[1]
            assert http_kwargs['timeout'] == 20

            assert json_rpc_request_sent['method'] == 'tasks/get'
            assert json_rpc_request_sent['id'] == request_obj_id
            assert json_rpc_request_sent['params'] == params_model.model_dump(
                mode='json', exclude_none=True
            )

            assert isinstance(response, GetTaskResponse)
            assert hasattr(response.root, 'result')
            assert (
                response.root.result.model_dump(mode='json', exclude_none=True)  # type: ignore
                == MINIMAL_TASK
            )
            assert response.root.id == request_obj_id

    @pytest.mark.asyncio
    async def test_get_task_error_response(
        self, mock_httpx_client: AsyncMock, mock_agent_card: MagicMock
    ):
        client = A2AClient(
            httpx_client=mock_httpx_client, agent_card=mock_agent_card
        )
        params_model = TaskQueryParams(id='task_error_case')
        request = GetTaskRequest(id='err_req_id', params=params_model)
        error_details = InvalidParamsError()

        rpc_response_payload: dict[str, Any] = {
            'id': 'err_req_id',
            'jsonrpc': '2.0',
            'error': error_details.model_dump(mode='json', exclude_none=True),
        }

        with patch.object(
            client, '_send_request', new_callable=AsyncMock
        ) as mock_send_req:
            mock_send_req.return_value = rpc_response_payload
            response = await client.get_task(request=request)

            assert isinstance(response, GetTaskResponse)
            assert isinstance(response.root, JSONRPCErrorResponse)
            assert response.root.error.model_dump(
                mode='json', exclude_none=True
            ) == error_details.model_dump(exclude_none=True)
            assert response.root.id == 'err_req_id'

    @pytest.mark.asyncio
    async def test_cancel_task_success_use_request(
        self, mock_httpx_client: AsyncMock, mock_agent_card: MagicMock
    ):
        client = A2AClient(
            httpx_client=mock_httpx_client, agent_card=mock_agent_card
        )
        task_id_val = MINIMAL_CANCELLED_TASK['id']
        params_model = TaskIdParams(id=task_id_val)
        request_obj_id = 'cancel_req_obj_id_001'
        request = CancelTaskRequest(id=request_obj_id, params=params_model)

        rpc_response_payload: dict[str, Any] = {
            'id': request_obj_id,
            'jsonrpc': '2.0',
            'result': MINIMAL_CANCELLED_TASK,
        }

        with patch.object(
            client, '_send_request', new_callable=AsyncMock
        ) as mock_send_req:
            mock_send_req.return_value = rpc_response_payload
            response = await client.cancel_task(
                request=request, http_kwargs={'timeout': 15}
            )

            assert mock_send_req.call_count == 1
            called_args, called_kwargs = mock_send_req.call_args
            assert not called_kwargs  # no extra kwargs to _send_request
            assert len(called_args) == 2
            json_rpc_request_sent: dict[str, Any] = called_args[0]
            http_kwargs: dict[str, Any] = called_args[1]
            assert http_kwargs['timeout'] == 15

            assert json_rpc_request_sent['method'] == 'tasks/cancel'
            assert json_rpc_request_sent['id'] == request_obj_id
            assert json_rpc_request_sent['params'] == params_model.model_dump(
                mode='json', exclude_none=True
            )

            assert isinstance(response, CancelTaskResponse)
            assert isinstance(response.root, CancelTaskSuccessResponse)
            assert (
                response.root.result.model_dump(mode='json', exclude_none=True)  # type: ignore
                == MINIMAL_CANCELLED_TASK
            )
            assert response.root.id == request_obj_id

    @pytest.mark.asyncio
    async def test_cancel_task_error_response(
        self, mock_httpx_client: AsyncMock, mock_agent_card: MagicMock
    ):
        client = A2AClient(
            httpx_client=mock_httpx_client, agent_card=mock_agent_card
        )
        params_model = TaskIdParams(id='task_cancel_error_case')
        request = CancelTaskRequest(id='err_cancel_req', params=params_model)
        error_details = TaskNotCancelableError()

        rpc_response_payload: dict[str, Any] = {
            'id': 'err_cancel_req',
            'jsonrpc': '2.0',
            'error': error_details.model_dump(mode='json', exclude_none=True),
        }

        with patch.object(
            client, '_send_request', new_callable=AsyncMock
        ) as mock_send_req:
            mock_send_req.return_value = rpc_response_payload
            response = await client.cancel_task(request=request)

            assert isinstance(response, CancelTaskResponse)
            assert isinstance(response.root, JSONRPCErrorResponse)
            assert response.root.error.model_dump(
                mode='json', exclude_none=True
            ) == error_details.model_dump(exclude_none=True)
            assert response.root.id == 'err_cancel_req'

    @pytest.mark.asyncio
    async def test_send_message_client_timeout(
        self, mock_httpx_client: AsyncMock, mock_agent_card: MagicMock
    ):
        mock_httpx_client.post.side_effect = httpx.ReadTimeout(
            'Request timed out'
        )
        client = A2AClient(
            httpx_client=mock_httpx_client, agent_card=mock_agent_card
        )

        params = MessageSendParams(
            message=create_text_message_object(content='Hello')
        )

        request = SendMessageRequest(id=123, params=params)

        with pytest.raises(A2AClientTimeoutError) as exc_info:
            await client.send_message(request=request)

        assert 'Request timed out' in str(exc_info.value)<|MERGE_RESOLUTION|>--- conflicted
+++ resolved
@@ -129,11 +129,7 @@
 
 class TestA2ACardResolver:
     BASE_URL = 'http://example.com'
-<<<<<<< HEAD
-    AGENT_CARD_PATH = '/.well-known/agent-card.json'
-=======
     AGENT_CARD_PATH = AGENT_CARD_WELL_KNOWN_PATH
->>>>>>> cd941675
     FULL_AGENT_CARD_URL = f'{BASE_URL}{AGENT_CARD_PATH}'
     EXTENDED_AGENT_CARD_PATH = (
         '/agent/authenticatedExtendedCard'  # Default path
@@ -160,13 +156,8 @@
             base_url=base_url,
         )
         assert (
-<<<<<<< HEAD
-            resolver_default_path.agent_card_path
-            == '.well-known/agent-card.json'
-=======
             '/' + resolver_default_path.agent_card_path
             == AGENT_CARD_WELL_KNOWN_PATH
->>>>>>> cd941675
         )
 
     @pytest.mark.asyncio
