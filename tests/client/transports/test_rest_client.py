from collections.abc import AsyncGenerator
from unittest.mock import AsyncMock, MagicMock, patch

import httpx
import pytest

from httpx_sse import EventSource, ServerSentEvent

from a2a.client import create_text_message_object
from a2a.client.errors import A2AClientHTTPError
from a2a.client.transports.rest import RestTransport
from a2a.extensions.common import HTTP_EXTENSION_HEADER
<<<<<<< HEAD
from a2a.types import AgentCard, MessageSendParams
=======
from a2a.types import (
    AgentCapabilities,
    AgentCard,
    MessageSendParams,
)
>>>>>>> 86c6759c


@pytest.fixture
def mock_httpx_client() -> AsyncMock:
    return AsyncMock(spec=httpx.AsyncClient)


@pytest.fixture
def mock_agent_card() -> MagicMock:
    mock = MagicMock(spec=AgentCard, url='http://agent.example.com/api')
    mock.supports_authenticated_extended_card = False
    return mock


async def async_iterable_from_list(
    items: list[ServerSentEvent],
) -> AsyncGenerator[ServerSentEvent, None]:
    """Helper to create an async iterable from a list."""
    for item in items:
        yield item


def _assert_extensions_header(mock_kwargs: dict, expected_extensions: set[str]):
    headers = mock_kwargs.get('headers', {})
    assert HTTP_EXTENSION_HEADER in headers
    header_value = headers[HTTP_EXTENSION_HEADER]
    actual_extensions = {e.strip() for e in header_value.split(',')}
    assert actual_extensions == expected_extensions


class TestRestTransportExtensions:
    @pytest.mark.asyncio
    async def test_send_message_with_default_extensions(
        self, mock_httpx_client: AsyncMock, mock_agent_card: MagicMock
    ):
        """Test that send_message adds extensions to headers."""
        extensions = [
            'https://example.com/test-ext/v1',
            'https://example.com/test-ext/v2',
        ]
        client = RestTransport(
            httpx_client=mock_httpx_client,
            extensions=extensions,
            agent_card=mock_agent_card,
        )
        params = MessageSendParams(
            message=create_text_message_object(content='Hello')
        )

        # Mock the build_request method to capture its inputs
        mock_build_request = MagicMock(
            return_value=AsyncMock(spec=httpx.Request)
        )
        mock_httpx_client.build_request = mock_build_request

        # Mock the send method
        mock_response = AsyncMock(spec=httpx.Response)
        mock_response.status_code = 200
        mock_httpx_client.send.return_value = mock_response

        await client.send_message(request=params)

        mock_build_request.assert_called_once()
        _, kwargs = mock_build_request.call_args

        _assert_extensions_header(
            kwargs,
            {
                'https://example.com/test-ext/v1',
                'https://example.com/test-ext/v2',
            },
        )

    @pytest.mark.asyncio
    @patch('a2a.client.transports.rest.aconnect_sse')
    async def test_send_message_streaming_with_new_extensions(
        self,
        mock_aconnect_sse: AsyncMock,
        mock_httpx_client: AsyncMock,
        mock_agent_card: MagicMock,
    ):
        """Test X-A2A-Extensions header in send_message_streaming."""
        new_extensions = ['https://example.com/test-ext/v2']
        extensions = ['https://example.com/test-ext/v1']
        client = RestTransport(
            httpx_client=mock_httpx_client,
            agent_card=mock_agent_card,
            extensions=extensions,
        )
        params = MessageSendParams(
            message=create_text_message_object(content='Hello stream')
        )

        mock_event_source = AsyncMock(spec=EventSource)
        mock_event_source.aiter_sse.return_value = async_iterable_from_list([])
        mock_aconnect_sse.return_value.__aenter__.return_value = (
            mock_event_source
        )

        async for _ in client.send_message_streaming(
            request=params, extensions=new_extensions
        ):
            pass

        mock_aconnect_sse.assert_called_once()
        _, kwargs = mock_aconnect_sse.call_args

        _assert_extensions_header(
            kwargs,
            {
                'https://example.com/test-ext/v2',
            },
        )

    @pytest.mark.asyncio
    @patch('a2a.client.transports.rest.aconnect_sse')
    async def test_send_message_streaming_server_error_propagates(
        self,
        mock_aconnect_sse: AsyncMock,
        mock_httpx_client: AsyncMock,
        mock_agent_card: MagicMock,
    ):
        """Test that send_message_streaming propagates server errors (e.g., 403, 500) directly."""
        client = RestTransport(
            httpx_client=mock_httpx_client,
            agent_card=mock_agent_card,
        )
        params = MessageSendParams(
            message=create_text_message_object(content='Error stream')
        )

        mock_event_source = AsyncMock(spec=EventSource)
        mock_response = MagicMock(spec=httpx.Response)
        mock_response.status_code = 403
        mock_response.raise_for_status.side_effect = httpx.HTTPStatusError(
            'Forbidden',
            request=httpx.Request('POST', 'http://test.url'),
            response=mock_response,
        )
        mock_event_source.response = mock_response
        mock_event_source.aiter_sse.return_value = async_iterable_from_list([])
        mock_aconnect_sse.return_value.__aenter__.return_value = (
            mock_event_source
        )

        with pytest.raises(A2AClientHTTPError) as exc_info:
            async for _ in client.send_message_streaming(request=params):
                pass

        assert exc_info.value.status_code == 403

        mock_aconnect_sse.assert_called_once()

    @pytest.mark.asyncio
    async def test_get_card_no_card_provided_with_extensions(
        self, mock_httpx_client: AsyncMock
    ):
        """Test get_card with extensions set in Client when no card is initially provided.
        Tests that the extensions are added to the HTTP GET request."""
        extensions = [
            'https://example.com/test-ext/v1',
            'https://example.com/test-ext/v2',
        ]
        client = RestTransport(
            httpx_client=mock_httpx_client,
            url='http://agent.example.com/api',
            extensions=extensions,
        )

        mock_response = AsyncMock(spec=httpx.Response)
        mock_response.status_code = 200
        mock_response.json.return_value = {
            'name': 'Test Agent',
            'description': 'Test Agent Description',
            'url': 'http://agent.example.com/api',
            'version': '1.0.0',
            'default_input_modes': ['text'],
            'default_output_modes': ['text'],
            'capabilities': AgentCapabilities().model_dump(),
            'skills': [],
        }
        mock_httpx_client.get.return_value = mock_response

        await client.get_card()

        mock_httpx_client.get.assert_called_once()
        _, mock_kwargs = mock_httpx_client.get.call_args

        _assert_extensions_header(
            mock_kwargs,
            {
                'https://example.com/test-ext/v1',
                'https://example.com/test-ext/v2',
            },
        )

    @pytest.mark.asyncio
    async def test_get_card_with_extended_card_support_with_extensions(
        self, mock_httpx_client: AsyncMock
    ):
        """Test get_card with extensions passed to get_card call when extended card support is enabled.
        Tests that the extensions are added to the GET request."""
        extensions = [
            'https://example.com/test-ext/v1',
            'https://example.com/test-ext/v2',
        ]
        agent_card = AgentCard(
            name='Test Agent',
            description='Test Agent Description',
            url='http://agent.example.com/api',
            version='1.0.0',
            default_input_modes=['text'],
            default_output_modes=['text'],
            capabilities=AgentCapabilities(),
            skills=[],
            supports_authenticated_extended_card=True,
        )
        client = RestTransport(
            httpx_client=mock_httpx_client,
            agent_card=agent_card,
        )

        mock_response = AsyncMock(spec=httpx.Response)
        mock_response.status_code = 200
        mock_response.json.return_value = agent_card.model_dump(mode='json')
        mock_httpx_client.send.return_value = mock_response

        with patch.object(
            client, '_send_get_request', new_callable=AsyncMock
        ) as mock_send_get_request:
            mock_send_get_request.return_value = agent_card.model_dump(
                mode='json'
            )
            await client.get_card(extensions=extensions)

        mock_send_get_request.assert_called_once()
        _, _, mock_kwargs = mock_send_get_request.call_args[0]

        _assert_extensions_header(
            mock_kwargs,
            {
                'https://example.com/test-ext/v1',
                'https://example.com/test-ext/v2',
            },
        )<|MERGE_RESOLUTION|>--- conflicted
+++ resolved
@@ -10,15 +10,11 @@
 from a2a.client.errors import A2AClientHTTPError
 from a2a.client.transports.rest import RestTransport
 from a2a.extensions.common import HTTP_EXTENSION_HEADER
-<<<<<<< HEAD
-from a2a.types import AgentCard, MessageSendParams
-=======
 from a2a.types import (
     AgentCapabilities,
     AgentCard,
     MessageSendParams,
 )
->>>>>>> 86c6759c
 
 
 @pytest.fixture
