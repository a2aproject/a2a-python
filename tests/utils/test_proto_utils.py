from unittest import mock

import pytest

from google.protobuf.timestamp_pb2 import Timestamp

from a2a import types
from a2a.grpc import a2a_pb2
from a2a.utils import proto_utils
from a2a.utils.errors import ServerError


# --- Test Data ---


@pytest.fixture
def sample_message() -> types.Message:
    return types.Message(
        message_id='msg-1',
        context_id='ctx-1',
        task_id='task-1',
        role=types.Role.user,
        parts=[
            types.Part(root=types.TextPart(text='Hello')),
            types.Part(
                root=types.FilePart(
                    file=types.FileWithUri(
                        uri='file:///test.txt',
                        name='test.txt',
                        mime_type='text/plain',
                    ),
                )
            ),
            types.Part(root=types.DataPart(data={'key': 'value'})),
        ],
        metadata={'source': 'test'},
    )


@pytest.fixture
def sample_task(sample_message: types.Message) -> types.Task:
    return types.Task(
        id='task-1',
        context_id='ctx-1',
        status=types.TaskStatus(
            state=types.TaskState.working, message=sample_message
        ),
        history=[sample_message],
        artifacts=[
            types.Artifact(
                artifact_id='art-1',
                parts=[
                    types.Part(root=types.TextPart(text='Artifact content'))
                ],
            )
        ],
        metadata={'source': 'test'},
<<<<<<< HEAD
    )


@pytest.fixture
def sample_proto_task() -> a2a_pb2.Task:
    sample_message = a2a_pb2.Message(
        message_id='msg-1',
        context_id='ctx-1',
        task_id='task-1',
        role=a2a_pb2.ROLE_USER,
        content=[
            a2a_pb2.Part(text='Hello'),
            a2a_pb2.Part(
                file=a2a_pb2.FilePart(
                    file_with_uri='file:///test.txt',
                    mime_type='text/plain',
                    name='test.txt',
                )
            ),
            a2a_pb2.Part(data=a2a_pb2.DataPart(data={'key': 'value'})),
        ],
        metadata={'source': 'test'},
    )
    return a2a_pb2.Task(
        id='task-1',
        context_id='ctx-1',
        status=a2a_pb2.TaskStatus(
            state=a2a_pb2.TASK_STATE_WORKING,
            update=sample_message,
        ),
        artifacts=[
            a2a_pb2.Artifact(
                artifact_id='art-1',
                parts=[a2a_pb2.Part(text='Artifact content')],
            )
        ],
        history=[sample_message],
=======
>>>>>>> 86c6759c
    )


@pytest.fixture
def sample_agent_card() -> types.AgentCard:
    return types.AgentCard(
        name='Test Agent',
        description='A test agent',
        url='http://localhost',
        version='1.0.0',
        capabilities=types.AgentCapabilities(
            streaming=True, push_notifications=True
        ),
        default_input_modes=['text/plain'],
        default_output_modes=['text/plain'],
        skills=[
            types.AgentSkill(
                id='skill1',
                name='Test Skill',
                description='A test skill',
                tags=['test'],
            )
        ],
        provider=types.AgentProvider(
            organization='Test Org', url='http://test.org'
        ),
        security=[{'oauth_scheme': ['read', 'write']}],
        security_schemes={
            'oauth_scheme': types.SecurityScheme(
                root=types.OAuth2SecurityScheme(
                    flows=types.OAuthFlows(
                        client_credentials=types.ClientCredentialsOAuthFlow(
                            token_url='http://token.url',
                            scopes={
                                'read': 'Read access',
                                'write': 'Write access',
                            },
                        )
                    )
                )
            ),
            'apiKey': types.SecurityScheme(
                root=types.APIKeySecurityScheme(
                    name='X-API-KEY', in_=types.In.header
                )
            ),
            'httpAuth': types.SecurityScheme(
                root=types.HTTPAuthSecurityScheme(scheme='bearer')
            ),
            'oidc': types.SecurityScheme(
                root=types.OpenIdConnectSecurityScheme(
                    open_id_connect_url='http://oidc.url'
                )
            ),
        },
        signatures=[
            types.AgentCardSignature(
                protected='protected_test',
                signature='signature_test',
                header={'alg': 'ES256'},
            ),
            types.AgentCardSignature(
                protected='protected_val',
                signature='signature_val',
                header={'alg': 'ES256', 'kid': 'unique-key-identifier-123'},
            ),
        ],
    )


# --- Test Cases ---


class TestToProto:
    def test_part_unsupported_type(self):
        """Test that ToProto.part raises ValueError for an unsupported Part type."""

        class FakePartType:
            kind = 'fake'

        # Create a mock Part object that has a .root attribute pointing to the fake type
        mock_part = mock.MagicMock(spec=types.Part)
        mock_part.root = FakePartType()

        with pytest.raises(ValueError, match='Unsupported part type'):
            proto_utils.ToProto.part(mock_part)

    @pytest.mark.parametrize(
        'params,expected',
        [
            pytest.param(
                types.ListTasksParams(),
                a2a_pb2.ListTasksRequest(),
                id='empty',
            ),
            pytest.param(
                types.ListTasksParams(
                    context_id='ctx-1',
                    history_length=256,
                    include_artifacts=True,
                    last_updated_after=1761042977029,
                    metadata={'meta': 'data'},
                    page_size=16,
                    page_token='1',
                    status=types.TaskState.working,
                ),
                a2a_pb2.ListTasksRequest(
                    context_id='ctx-1',
                    history_length=256,
                    include_artifacts=True,
                    last_updated_time=Timestamp(
                        seconds=1761042977, nanos=29000000
                    ),
                    page_size=16,
                    page_token='1',
                    status=a2a_pb2.TaskState.TASK_STATE_WORKING,
                ),
                id='full',
            ),
        ],
    )
    def test_list_tasks_request(self, params, expected):
        request = proto_utils.ToProto.list_tasks_request(params)

        assert request == expected


class TestFromProto:
    def test_part_unsupported_type(self):
        """Test that FromProto.part raises ValueError for an unsupported part type in proto."""
        unsupported_proto_part = (
            a2a_pb2.Part()
        )  # An empty part with no oneof field set
        with pytest.raises(ValueError, match='Unsupported part type'):
            proto_utils.FromProto.part(unsupported_proto_part)

    def test_task_query_params_invalid_name(self):
        request = a2a_pb2.GetTaskRequest(name='invalid-name-format')
        with pytest.raises(ServerError) as exc_info:
            proto_utils.FromProto.task_query_params(request)
        assert isinstance(exc_info.value.error, types.InvalidParamsError)

    def test_list_tasks_result(self, sample_proto_task):
        response = a2a_pb2.ListTasksResponse(
            next_page_token='1',
            tasks=[sample_proto_task],
            total_size=1,
        )

        result = proto_utils.FromProto.list_tasks_result(response, 10)

        assert result.next_page_token == '1'
        assert result.page_size == 10
        assert len(result.tasks) == 1
        assert result.total_size == 1


class TestProtoUtils:
    def test_roundtrip_message(self, sample_message: types.Message):
        """Test conversion of Message to proto and back."""
        proto_msg = proto_utils.ToProto.message(sample_message)
        assert isinstance(proto_msg, a2a_pb2.Message)

        # Test file part handling
        assert proto_msg.content[1].file.file_with_uri == 'file:///test.txt'
        assert proto_msg.content[1].file.mime_type == 'text/plain'
        assert proto_msg.content[1].file.name == 'test.txt'

        roundtrip_msg = proto_utils.FromProto.message(proto_msg)
        assert roundtrip_msg == sample_message

    def test_enum_conversions(self):
        """Test conversions for all enum types."""
        assert (
            proto_utils.ToProto.role(types.Role.agent)
            == a2a_pb2.Role.ROLE_AGENT
        )
        assert (
            proto_utils.FromProto.role(a2a_pb2.Role.ROLE_USER)
            == types.Role.user
        )

        for state in types.TaskState:
            if state not in (types.TaskState.unknown, types.TaskState.rejected):
                proto_state = proto_utils.ToProto.task_state(state)
                assert proto_utils.FromProto.task_state(proto_state) == state

        # Test unknown state case
        assert (
            proto_utils.FromProto.task_state(
                a2a_pb2.TaskState.TASK_STATE_UNSPECIFIED
            )
            == types.TaskState.unknown
        )
        assert (
            proto_utils.ToProto.task_state(types.TaskState.unknown)
            == a2a_pb2.TaskState.TASK_STATE_UNSPECIFIED
        )

    def test_oauth_flows_conversion(self):
        """Test conversion of different OAuth2 flows."""
        # Test password flow
        password_flow = types.OAuthFlows(
            password=types.PasswordOAuthFlow(
                token_url='http://token.url', scopes={'read': 'Read'}
            )
        )
        proto_password_flow = proto_utils.ToProto.oauth2_flows(password_flow)
        assert proto_password_flow.HasField('password')

        # Test implicit flow
        implicit_flow = types.OAuthFlows(
            implicit=types.ImplicitOAuthFlow(
                authorization_url='http://auth.url', scopes={'read': 'Read'}
            )
        )
        proto_implicit_flow = proto_utils.ToProto.oauth2_flows(implicit_flow)
        assert proto_implicit_flow.HasField('implicit')

        # Test authorization code flow
        auth_code_flow = types.OAuthFlows(
            authorization_code=types.AuthorizationCodeOAuthFlow(
                authorization_url='http://auth.url',
                token_url='http://token.url',
                scopes={'read': 'read'},
            )
        )
        proto_auth_code_flow = proto_utils.ToProto.oauth2_flows(auth_code_flow)
        assert proto_auth_code_flow.HasField('authorization_code')

        # Test invalid flow
        with pytest.raises(ValueError):
            proto_utils.ToProto.oauth2_flows(types.OAuthFlows())

        # Test FromProto
        roundtrip_password = proto_utils.FromProto.oauth2_flows(
            proto_password_flow
        )
        assert roundtrip_password.password is not None

        roundtrip_implicit = proto_utils.FromProto.oauth2_flows(
            proto_implicit_flow
        )
        assert roundtrip_implicit.implicit is not None

    def test_task_id_params_from_proto_invalid_name(self):
        request = a2a_pb2.CancelTaskRequest(name='invalid-name-format')
        with pytest.raises(ServerError) as exc_info:
            proto_utils.FromProto.task_id_params(request)
        assert isinstance(exc_info.value.error, types.InvalidParamsError)

    def test_task_push_config_from_proto_invalid_parent(self):
        request = a2a_pb2.TaskPushNotificationConfig(name='invalid-name-format')
        with pytest.raises(ServerError) as exc_info:
            proto_utils.FromProto.task_push_notification_config(request)
        assert isinstance(exc_info.value.error, types.InvalidParamsError)

    def test_none_handling(self):
        """Test that None inputs are handled gracefully."""
        assert proto_utils.ToProto.message(None) is None
        assert proto_utils.ToProto.metadata(None) is None
        assert proto_utils.ToProto.provider(None) is None
        assert proto_utils.ToProto.security(None) is None
        assert proto_utils.ToProto.security_schemes(None) is None

    def test_metadata_conversion(self):
        """Test metadata conversion with various data types."""
        metadata = {
            'null_value': None,
            'bool_value': True,
            'int_value': 42,
            'float_value': 3.14,
            'string_value': 'hello',
            'dict_value': {'nested': 'dict', 'count': 10},
            'list_value': [1, 'two', 3.0, True, None],
            'tuple_value': (1, 2, 3),
            'complex_list': [
                {'name': 'item1', 'values': [1, 2, 3]},
                {'name': 'item2', 'values': [4, 5, 6]},
            ],
        }

        # Convert to proto
        proto_metadata = proto_utils.ToProto.metadata(metadata)
        assert proto_metadata is not None

        # Convert back to Python
        roundtrip_metadata = proto_utils.FromProto.metadata(proto_metadata)

        # Verify all values are preserved correctly
        assert roundtrip_metadata['null_value'] is None
        assert roundtrip_metadata['bool_value'] is True
        assert roundtrip_metadata['int_value'] == 42
        assert roundtrip_metadata['float_value'] == 3.14
        assert roundtrip_metadata['string_value'] == 'hello'
        assert roundtrip_metadata['dict_value']['nested'] == 'dict'
        assert roundtrip_metadata['dict_value']['count'] == 10
        assert roundtrip_metadata['list_value'] == [1, 'two', 3.0, True, None]
        assert roundtrip_metadata['tuple_value'] == [
            1,
            2,
            3,
        ]  # tuples become lists
        assert len(roundtrip_metadata['complex_list']) == 2
        assert roundtrip_metadata['complex_list'][0]['name'] == 'item1'

    def test_metadata_with_custom_objects(self):
        """Test metadata conversion with custom objects using preprocessing utility."""

        class CustomObject:
            def __str__(self):
                return 'custom_object_str'

            def __repr__(self):
                return 'CustomObject()'

        metadata = {
            'custom_obj': CustomObject(),
            'list_with_custom': [1, CustomObject(), 'text'],
            'nested_custom': {'obj': CustomObject(), 'normal': 'value'},
        }

        # Use preprocessing utility to make it serializable
        serializable_metadata = proto_utils.make_dict_serializable(metadata)

        # Convert to proto
        proto_metadata = proto_utils.ToProto.metadata(serializable_metadata)
        assert proto_metadata is not None

        # Convert back to Python
        roundtrip_metadata = proto_utils.FromProto.metadata(proto_metadata)

        # Custom objects should be converted to strings
        assert roundtrip_metadata['custom_obj'] == 'custom_object_str'
        assert roundtrip_metadata['list_with_custom'] == [
            1,
            'custom_object_str',
            'text',
        ]
        assert roundtrip_metadata['nested_custom']['obj'] == 'custom_object_str'
        assert roundtrip_metadata['nested_custom']['normal'] == 'value'

    def test_metadata_edge_cases(self):
        """Test metadata conversion with edge cases."""
        metadata = {
            'empty_dict': {},
            'empty_list': [],
            'zero': 0,
            'false': False,
            'empty_string': '',
            'unicode_string': 'string test',
            'safe_number': 9007199254740991,  # JavaScript MAX_SAFE_INTEGER
            'negative_number': -42,
            'float_precision': 0.123456789,
            'numeric_string': '12345',
        }

        # Convert to proto and back
        proto_metadata = proto_utils.ToProto.metadata(metadata)
        roundtrip_metadata = proto_utils.FromProto.metadata(proto_metadata)

        # Verify edge cases are handled correctly
        assert roundtrip_metadata['empty_dict'] == {}
        assert roundtrip_metadata['empty_list'] == []
        assert roundtrip_metadata['zero'] == 0
        assert roundtrip_metadata['false'] is False
        assert roundtrip_metadata['empty_string'] == ''
        assert roundtrip_metadata['unicode_string'] == 'string test'
        assert roundtrip_metadata['safe_number'] == 9007199254740991
        assert roundtrip_metadata['negative_number'] == -42
        assert abs(roundtrip_metadata['float_precision'] - 0.123456789) < 1e-10
        assert roundtrip_metadata['numeric_string'] == '12345'

    def test_make_dict_serializable(self):
        """Test the make_dict_serializable utility function."""

        class CustomObject:
            def __str__(self):
                return 'custom_str'

        test_data = {
            'string': 'hello',
            'int': 42,
            'float': 3.14,
            'bool': True,
            'none': None,
            'custom': CustomObject(),
            'list': [1, 'two', CustomObject()],
            'tuple': (1, 2, CustomObject()),
            'nested': {'inner_custom': CustomObject(), 'inner_normal': 'value'},
        }

        result = proto_utils.make_dict_serializable(test_data)

        # Basic types should be unchanged
        assert result['string'] == 'hello'
        assert result['int'] == 42
        assert result['float'] == 3.14
        assert result['bool'] is True
        assert result['none'] is None

        # Custom objects should be converted to strings
        assert result['custom'] == 'custom_str'
        assert result['list'] == [1, 'two', 'custom_str']
        assert result['tuple'] == [1, 2, 'custom_str']  # tuples become lists
        assert result['nested']['inner_custom'] == 'custom_str'
        assert result['nested']['inner_normal'] == 'value'

    def test_normalize_large_integers_to_strings(self):
        """Test the normalize_large_integers_to_strings utility function."""

        test_data = {
            'small_int': 42,
            'large_int': 9999999999999999999,  # > 15 digits
            'negative_large': -9999999999999999999,
            'float': 3.14,
            'string': 'hello',
            'list': [123, 9999999999999999999, 'text'],
            'nested': {'inner_large': 9999999999999999999, 'inner_small': 100},
        }

        result = proto_utils.normalize_large_integers_to_strings(test_data)

        # Small integers should remain as integers
        assert result['small_int'] == 42
        assert isinstance(result['small_int'], int)

        # Large integers should be converted to strings
        assert result['large_int'] == '9999999999999999999'
        assert isinstance(result['large_int'], str)
        assert result['negative_large'] == '-9999999999999999999'
        assert isinstance(result['negative_large'], str)

        # Other types should be unchanged
        assert result['float'] == 3.14
        assert result['string'] == 'hello'

        # Lists should be processed recursively
        assert result['list'] == [123, '9999999999999999999', 'text']

        # Nested dicts should be processed recursively
        assert result['nested']['inner_large'] == '9999999999999999999'
        assert result['nested']['inner_small'] == 100

    def test_parse_string_integers_in_dict(self):
        """Test the parse_string_integers_in_dict utility function."""

        test_data = {
            'regular_string': 'hello',
            'numeric_string_small': '123',  # small, should stay as string
            'numeric_string_large': '9999999999999999999',  # > 15 digits, should become int
            'negative_large_string': '-9999999999999999999',
            'float_string': '3.14',  # not all digits, should stay as string
            'mixed_string': '123abc',  # not all digits, should stay as string
            'int': 42,
            'list': ['hello', '9999999999999999999', '123'],
            'nested': {
                'inner_large_string': '9999999999999999999',
                'inner_regular': 'value',
            },
        }

        result = proto_utils.parse_string_integers_in_dict(test_data)

        # Regular strings should remain unchanged
        assert result['regular_string'] == 'hello'
        assert (
            result['numeric_string_small'] == '123'
        )  # too small, stays string
        assert result['float_string'] == '3.14'  # not all digits
        assert result['mixed_string'] == '123abc'  # not all digits

        # Large numeric strings should be converted to integers
        assert result['numeric_string_large'] == 9999999999999999999
        assert isinstance(result['numeric_string_large'], int)
        assert result['negative_large_string'] == -9999999999999999999
        assert isinstance(result['negative_large_string'], int)

        # Other types should be unchanged
        assert result['int'] == 42

        # Lists should be processed recursively
        assert result['list'] == ['hello', 9999999999999999999, '123']

        # Nested dicts should be processed recursively
        assert result['nested']['inner_large_string'] == 9999999999999999999
        assert result['nested']['inner_regular'] == 'value'

    def test_large_integer_roundtrip_with_utilities(self):
        """Test large integer handling with preprocessing and post-processing utilities."""

        original_data = {
            'large_int': 9999999999999999999,
            'small_int': 42,
            'nested': {'another_large': 12345678901234567890, 'normal': 'text'},
        }

        # Step 1: Preprocess to convert large integers to strings
        preprocessed = proto_utils.normalize_large_integers_to_strings(
            original_data
        )

        # Step 2: Convert to proto
        proto_metadata = proto_utils.ToProto.metadata(preprocessed)
        assert proto_metadata is not None

        # Step 3: Convert back from proto
        dict_from_proto = proto_utils.FromProto.metadata(proto_metadata)

        # Step 4: Post-process to convert large integer strings back to integers
        final_result = proto_utils.parse_string_integers_in_dict(
            dict_from_proto
        )

        # Verify roundtrip preserved the original data
        assert final_result['large_int'] == 9999999999999999999
        assert isinstance(final_result['large_int'], int)
        assert final_result['small_int'] == 42
        assert final_result['nested']['another_large'] == 12345678901234567890
        assert isinstance(final_result['nested']['another_large'], int)
        assert final_result['nested']['normal'] == 'text'

    def test_task_conversion_roundtrip(
        self, sample_task: types.Task, sample_message: types.Message
    ):
        """Test conversion of Task to proto and back."""
        proto_task = proto_utils.ToProto.task(sample_task)
        assert isinstance(proto_task, a2a_pb2.Task)

        roundtrip_task = proto_utils.FromProto.task(proto_task)
        assert roundtrip_task.id == 'task-1'
        assert roundtrip_task.context_id == 'ctx-1'
        assert roundtrip_task.status == types.TaskStatus(
            state=types.TaskState.working, message=sample_message
        )
<<<<<<< HEAD
        assert roundtrip_task.history == [sample_message]
=======
        assert roundtrip_task.history == sample_task.history
>>>>>>> 86c6759c
        assert roundtrip_task.artifacts == [
            types.Artifact(
                artifact_id='art-1',
                description='',
                metadata={},
                name='',
                parts=[
                    types.Part(root=types.TextPart(text='Artifact content'))
                ],
            )
        ]
<<<<<<< HEAD
        assert roundtrip_task.metadata == {'source': 'test'}
=======
        assert roundtrip_task.metadata == {'source': 'test'}

    def test_agent_card_conversion_roundtrip(
        self, sample_agent_card: types.AgentCard
    ):
        """Test conversion of AgentCard to proto and back."""
        proto_card = proto_utils.ToProto.agent_card(sample_agent_card)
        assert isinstance(proto_card, a2a_pb2.AgentCard)

        roundtrip_card = proto_utils.FromProto.agent_card(proto_card)
        assert roundtrip_card.name == 'Test Agent'
        assert roundtrip_card.description == 'A test agent'
        assert roundtrip_card.url == 'http://localhost'
        assert roundtrip_card.version == '1.0.0'
        assert roundtrip_card.capabilities == types.AgentCapabilities(
            extensions=[], streaming=True, push_notifications=True
        )
        assert roundtrip_card.default_input_modes == ['text/plain']
        assert roundtrip_card.default_output_modes == ['text/plain']
        assert roundtrip_card.skills == [
            types.AgentSkill(
                id='skill1',
                name='Test Skill',
                description='A test skill',
                tags=['test'],
                examples=[],
                input_modes=[],
                output_modes=[],
            )
        ]
        assert roundtrip_card.provider == types.AgentProvider(
            organization='Test Org', url='http://test.org'
        )
        assert roundtrip_card.security == [{'oauth_scheme': ['read', 'write']}]

        # Normalized version of security_schemes. None fields are filled with defaults.
        expected_security_schemes = {
            'oauth_scheme': types.SecurityScheme(
                root=types.OAuth2SecurityScheme(
                    description='',
                    flows=types.OAuthFlows(
                        client_credentials=types.ClientCredentialsOAuthFlow(
                            refresh_url='',
                            scopes={
                                'write': 'Write access',
                                'read': 'Read access',
                            },
                            token_url='http://token.url',
                        ),
                    ),
                )
            ),
            'apiKey': types.SecurityScheme(
                root=types.APIKeySecurityScheme(
                    description='',
                    in_=types.In.header,
                    name='X-API-KEY',
                )
            ),
            'httpAuth': types.SecurityScheme(
                root=types.HTTPAuthSecurityScheme(
                    bearer_format='',
                    description='',
                    scheme='bearer',
                )
            ),
            'oidc': types.SecurityScheme(
                root=types.OpenIdConnectSecurityScheme(
                    description='',
                    open_id_connect_url='http://oidc.url',
                )
            ),
        }
        assert roundtrip_card.security_schemes == expected_security_schemes
        assert roundtrip_card.signatures == [
            types.AgentCardSignature(
                protected='protected_test',
                signature='signature_test',
                header={'alg': 'ES256'},
            ),
            types.AgentCardSignature(
                protected='protected_val',
                signature='signature_val',
                header={'alg': 'ES256', 'kid': 'unique-key-identifier-123'},
            ),
        ]

    @pytest.mark.parametrize(
        'signature_data, expected_data',
        [
            (
                types.AgentCardSignature(
                    protected='protected_val',
                    signature='signature_val',
                    header={'alg': 'ES256'},
                ),
                types.AgentCardSignature(
                    protected='protected_val',
                    signature='signature_val',
                    header={'alg': 'ES256'},
                ),
            ),
            (
                types.AgentCardSignature(
                    protected='protected_val',
                    signature='signature_val',
                    header=None,
                ),
                types.AgentCardSignature(
                    protected='protected_val',
                    signature='signature_val',
                    header={},
                ),
            ),
            (
                types.AgentCardSignature(
                    protected='',
                    signature='',
                    header={},
                ),
                types.AgentCardSignature(
                    protected='',
                    signature='',
                    header={},
                ),
            ),
        ],
    )
    def test_agent_card_signature_conversion_roundtrip(
        self, signature_data, expected_data
    ):
        """Test conversion of AgentCardSignature to proto and back."""
        proto_signature = proto_utils.ToProto.agent_card_signature(
            signature_data
        )
        assert isinstance(proto_signature, a2a_pb2.AgentCardSignature)
        roundtrip_signature = proto_utils.FromProto.agent_card_signature(
            proto_signature
        )
        assert roundtrip_signature == expected_data
>>>>>>> 86c6759c
<|MERGE_RESOLUTION|>--- conflicted
+++ resolved
@@ -55,7 +55,6 @@
             )
         ],
         metadata={'source': 'test'},
-<<<<<<< HEAD
     )
 
 
@@ -93,8 +92,6 @@
             )
         ],
         history=[sample_message],
-=======
->>>>>>> 86c6759c
     )
 
 
@@ -630,11 +627,7 @@
         assert roundtrip_task.status == types.TaskStatus(
             state=types.TaskState.working, message=sample_message
         )
-<<<<<<< HEAD
-        assert roundtrip_task.history == [sample_message]
-=======
         assert roundtrip_task.history == sample_task.history
->>>>>>> 86c6759c
         assert roundtrip_task.artifacts == [
             types.Artifact(
                 artifact_id='art-1',
@@ -646,9 +639,6 @@
                 ],
             )
         ]
-<<<<<<< HEAD
-        assert roundtrip_task.metadata == {'source': 'test'}
-=======
         assert roundtrip_task.metadata == {'source': 'test'}
 
     def test_agent_card_conversion_roundtrip(
@@ -788,5 +778,4 @@
         roundtrip_signature = proto_utils.FromProto.agent_card_signature(
             proto_signature
         )
-        assert roundtrip_signature == expected_data
->>>>>>> 86c6759c
+        assert roundtrip_signature == expected_data