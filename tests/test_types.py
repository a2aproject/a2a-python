from typing import Any

import pytest

from pydantic import ValidationError

from a2a.types import (
    A2AError,
    A2ARequest,
    APIKeySecurityScheme,
    AgentCapabilities,
    AgentCard,
    AgentProvider,
    AgentSkill,
    Artifact,
    CancelTaskRequest,
    CancelTaskResponse,
    CancelTaskSuccessResponse,
    ContentTypeNotSupportedError,
    DataPart,
    FileBase,
    FilePart,
    FileWithBytes,
    FileWithUri,
    GetAuthenticatedExtendedCardRequest,
    GetAuthenticatedExtendedCardResponse,
    GetAuthenticatedExtendedCardSuccessResponse,
    GetTaskPushNotificationConfigParams,
    GetTaskPushNotificationConfigRequest,
    GetTaskPushNotificationConfigResponse,
    GetTaskPushNotificationConfigSuccessResponse,
    GetTaskRequest,
    GetTaskResponse,
    GetTaskSuccessResponse,
    In,
    InternalError,
    InvalidParamsError,
    InvalidRequestError,
    JSONParseError,
    JSONRPCError,
    JSONRPCErrorResponse,
    JSONRPCMessage,
    JSONRPCRequest,
    JSONRPCResponse,
    Message,
    MessageSendParams,
    MethodNotFoundError,
    OAuth2SecurityScheme,
    Part,
    PartBase,
    PushNotificationAuthenticationInfo,
    PushNotificationConfig,
    PushNotificationNotSupportedError,
    Role,
    SecurityScheme,
    SendMessageRequest,
    SendMessageResponse,
    SendMessageSuccessResponse,
    SendStreamingMessageRequest,
    SendStreamingMessageResponse,
    SendStreamingMessageSuccessResponse,
    SetTaskPushNotificationConfigRequest,
    SetTaskPushNotificationConfigResponse,
    SetTaskPushNotificationConfigSuccessResponse,
    Task,
    TaskArtifactUpdateEvent,
    TaskIdParams,
    TaskNotCancelableError,
    TaskNotFoundError,
    TaskPushNotificationConfig,
    TaskQueryParams,
    TaskResubscriptionRequest,
    TaskState,
    TaskStatus,
    TaskStatusUpdateEvent,
    TextPart,
    UnsupportedOperationError,
)


# --- Helper Data ---

MINIMAL_AGENT_SECURITY_SCHEME: dict[str, Any] = {
    'type': 'apiKey',
    'in': 'header',
    'name': 'X-API-KEY',
}

MINIMAL_AGENT_SKILL: dict[str, Any] = {
    'id': 'skill-123',
    'name': 'Recipe Finder',
    'description': 'Finds recipes',
    'tags': ['cooking'],
}
FULL_AGENT_SKILL: dict[str, Any] = {
    'id': 'skill-123',
    'name': 'Recipe Finder',
    'description': 'Finds recipes',
    'tags': ['cooking', 'food'],
    'examples': ['Find me a pasta recipe'],
    'inputModes': ['text/plain'],
    'outputModes': ['application/json'],
}

MINIMAL_AGENT_CARD: dict[str, Any] = {
    'capabilities': {},  # AgentCapabilities is required but can be empty
    'defaultInputModes': ['text/plain'],
    'defaultOutputModes': ['application/json'],
    'description': 'Test Agent',
    'name': 'TestAgent',
    'skills': [MINIMAL_AGENT_SKILL],
    'url': 'http://example.com/agent',
    'version': '1.0',
}

TEXT_PART_DATA: dict[str, Any] = {'kind': 'text', 'text': 'Hello'}
FILE_URI_PART_DATA: dict[str, Any] = {
    'kind': 'file',
    'file': {'uri': 'file:///path/to/file.txt', 'mimeType': 'text/plain'},
}
FILE_BYTES_PART_DATA: dict[str, Any] = {
    'kind': 'file',
    'file': {'bytes': 'aGVsbG8=', 'name': 'hello.txt'},  # base64 for "hello"
}
DATA_PART_DATA: dict[str, Any] = {'kind': 'data', 'data': {'key': 'value'}}

MINIMAL_MESSAGE_USER: dict[str, Any] = {
    'role': 'user',
    'parts': [TEXT_PART_DATA],
    'message_id': 'msg-123',
    'kind': 'message',
}

AGENT_MESSAGE_WITH_FILE: dict[str, Any] = {
    'role': 'agent',
    'parts': [TEXT_PART_DATA, FILE_URI_PART_DATA],
    'metadata': {'timestamp': 'now'},
    'message_id': 'msg-456',
}

MINIMAL_TASK_STATUS: dict[str, Any] = {'state': 'submitted'}
FULL_TASK_STATUS: dict[str, Any] = {
    'state': 'working',
    'message': MINIMAL_MESSAGE_USER,
    'timestamp': '2023-10-27T10:00:00Z',
}

MINIMAL_TASK: dict[str, Any] = {
    'id': 'task-abc',
    'context_id': 'session-xyz',
    'status': MINIMAL_TASK_STATUS,
    'kind': 'task',
}
FULL_TASK: dict[str, Any] = {
    'id': 'task-abc',
    'context_id': 'session-xyz',
    'status': FULL_TASK_STATUS,
    'history': [MINIMAL_MESSAGE_USER, AGENT_MESSAGE_WITH_FILE],
    'artifacts': [
        {
            'artifactId': 'artifact-123',
            'parts': [DATA_PART_DATA],
            'name': 'result_data',
        }
    ],
    'metadata': {'priority': 'high'},
    'kind': 'task',
}

MINIMAL_TASK_ID_PARAMS: dict[str, Any] = {'id': 'task-123'}
FULL_TASK_ID_PARAMS: dict[str, Any] = {
    'id': 'task-456',
    'metadata': {'source': 'test'},
}

JSONRPC_ERROR_DATA: dict[str, Any] = {
    'code': -32600,
    'message': 'Invalid Request',
}
JSONRPC_SUCCESS_RESULT: dict[str, Any] = {'status': 'ok', 'data': [1, 2, 3]}

# --- Test Functions ---


def test_security_scheme_valid():
    scheme = SecurityScheme.model_validate(MINIMAL_AGENT_SECURITY_SCHEME)
    assert isinstance(scheme.root, APIKeySecurityScheme)
    assert scheme.root.type == 'apiKey'
    assert scheme.root.in_ == In.header
    assert scheme.root.name == 'X-API-KEY'


def test_security_scheme_invalid():
    with pytest.raises(ValidationError):
        APIKeySecurityScheme(
            name='my_api_key',
        )  # Missing "in"  # type: ignore

    with pytest.raises(ValidationError):
        OAuth2SecurityScheme(
            description='OAuth2 scheme missing flows',
        )  # Missing "flows"  # type: ignore


def test_agent_capabilities():
    caps = AgentCapabilities(
        streaming=None, state_transition_history=None, push_notifications=None
    )  # All optional
    assert caps.push_notifications is None
    assert caps.state_transition_history is None
    assert caps.streaming is None

    caps_full = AgentCapabilities(
        push_notifications=True, state_transition_history=False, streaming=True
    )
    assert caps_full.push_notifications is True
    assert caps_full.state_transition_history is False
    assert caps_full.streaming is True


def test_agent_provider():
    provider = AgentProvider(organization='Test Org', url='http://test.org')
    assert provider.organization == 'Test Org'
    assert provider.url == 'http://test.org'

    with pytest.raises(ValidationError):
        AgentProvider(organization='Test Org')  # Missing url  # type: ignore


def test_agent_skill_valid():
    skill = AgentSkill(**MINIMAL_AGENT_SKILL)
    assert skill.id == 'skill-123'
    assert skill.name == 'Recipe Finder'
    assert skill.description == 'Finds recipes'
    assert skill.tags == ['cooking']
    assert skill.examples is None

    skill_full = AgentSkill(**FULL_AGENT_SKILL)
    assert skill_full.examples == ['Find me a pasta recipe']
    assert skill_full.input_modes == ['text/plain']


def test_agent_skill_invalid():
    with pytest.raises(ValidationError):
        AgentSkill(
            id='abc', name='n', description='d'
        )  # Missing tags  # type: ignore

    AgentSkill(
        **MINIMAL_AGENT_SKILL,
        invalid_extra='foo',  # type: ignore
    )  # Extra field


def test_agent_card_valid():
    card = AgentCard(**MINIMAL_AGENT_CARD)
    assert card.name == 'TestAgent'
    assert card.version == '1.0'
    assert len(card.skills) == 1
    assert card.skills[0].id == 'skill-123'
    assert card.provider is None  # Optional


def test_agent_card_invalid():
    bad_card_data = MINIMAL_AGENT_CARD.copy()
    del bad_card_data['name']
    with pytest.raises(ValidationError):
        AgentCard(**bad_card_data)  # Missing name


# --- Test Parts ---


def test_text_part():
    part = TextPart(**TEXT_PART_DATA)
    assert part.kind == 'text'
    assert part.text == 'Hello'
    assert part.metadata is None

    with pytest.raises(ValidationError):
        TextPart(type='text')  # Missing text # type: ignore
    with pytest.raises(ValidationError):
        TextPart(
            kind='file',  # type: ignore
            text='hello',
        )  # Wrong type literal


def test_file_part_variants():
    # URI variant
    file_uri = FileWithUri(
        uri='file:///path/to/file.txt', mime_type='text/plain'
    )
    part_uri = FilePart(kind='file', file=file_uri)
    assert isinstance(part_uri.file, FileWithUri)
    assert part_uri.file.uri == 'file:///path/to/file.txt'
    assert part_uri.file.mime_type == 'text/plain'
    assert not hasattr(part_uri.file, 'bytes')

    # Bytes variant
    file_bytes = FileWithBytes(bytes='aGVsbG8=', name='hello.txt')
    part_bytes = FilePart(kind='file', file=file_bytes)
    assert isinstance(part_bytes.file, FileWithBytes)
    assert part_bytes.file.bytes == 'aGVsbG8='
    assert part_bytes.file.name == 'hello.txt'
    assert not hasattr(part_bytes.file, 'uri')

    # Test deserialization directly
    part_uri_deserialized = FilePart.model_validate(FILE_URI_PART_DATA)
    assert isinstance(part_uri_deserialized.file, FileWithUri)
    assert part_uri_deserialized.file.uri == 'file:///path/to/file.txt'

    part_bytes_deserialized = FilePart.model_validate(FILE_BYTES_PART_DATA)
    assert isinstance(part_bytes_deserialized.file, FileWithBytes)
    assert part_bytes_deserialized.file.bytes == 'aGVsbG8='

    # Invalid - wrong type literal
    with pytest.raises(ValidationError):
        FilePart(kind='text', file=file_uri)  # type: ignore

    FilePart(**FILE_URI_PART_DATA, extra='extra')  # type: ignore


def test_data_part():
    part = DataPart(**DATA_PART_DATA)
    assert part.kind == 'data'
    assert part.data == {'key': 'value'}

    with pytest.raises(ValidationError):
        DataPart(type='data')  # Missing data  # type: ignore


def test_part_root_model():
    # Test deserialization of the Union RootModel
    part_text = Part.model_validate(TEXT_PART_DATA)
    assert isinstance(part_text.root, TextPart)
    assert part_text.root.text == 'Hello'

    part_file = Part.model_validate(FILE_URI_PART_DATA)
    assert isinstance(part_file.root, FilePart)
    assert isinstance(part_file.root.file, FileWithUri)

    part_data = Part.model_validate(DATA_PART_DATA)
    assert isinstance(part_data.root, DataPart)
    assert part_data.root.data == {'key': 'value'}

    # Test serialization
    assert part_text.model_dump(exclude_none=True) == TEXT_PART_DATA
    assert part_file.model_dump(exclude_none=True) == FILE_URI_PART_DATA
    assert part_data.model_dump(exclude_none=True) == DATA_PART_DATA


# --- Test Message and Task ---


def test_message():
    msg = Message(**MINIMAL_MESSAGE_USER)
    assert msg.role == Role.user
    assert len(msg.parts) == 1
    assert isinstance(
        msg.parts[0].root, TextPart
    )  # Access root for RootModel Part
    assert msg.metadata is None

    msg_agent = Message(**AGENT_MESSAGE_WITH_FILE)
    assert msg_agent.role == Role.agent
    assert len(msg_agent.parts) == 2
    assert isinstance(msg_agent.parts[1].root, FilePart)
    assert msg_agent.metadata == {'timestamp': 'now'}

    with pytest.raises(ValidationError):
        Message(
            role='invalid_role',  # type: ignore
            parts=[TEXT_PART_DATA],  # type: ignore
        )  # Invalid enum
    with pytest.raises(ValidationError):
        Message(role=Role.user)  # Missing parts  # type: ignore


def test_task_status():
    status = TaskStatus(**MINIMAL_TASK_STATUS)
    assert status.state == TaskState.submitted
    assert status.message is None
    assert status.timestamp is None

    status_full = TaskStatus(**FULL_TASK_STATUS)
    assert status_full.state == TaskState.working
    assert isinstance(status_full.message, Message)
    assert status_full.timestamp == '2023-10-27T10:00:00Z'

    with pytest.raises(ValidationError):
        TaskStatus(state='invalid_state')  # Invalid enum  # type: ignore


def test_task():
    task = Task(**MINIMAL_TASK)
    assert task.id == 'task-abc'
    assert task.context_id == 'session-xyz'
    assert task.status.state == TaskState.submitted
    assert task.history is None
    assert task.artifacts is None
    assert task.metadata is None

    task_full = Task(**FULL_TASK)
    assert task_full.id == 'task-abc'
    assert task_full.status.state == TaskState.working
    assert task_full.history is not None and len(task_full.history) == 2
    assert isinstance(task_full.history[0], Message)
    assert task_full.artifacts is not None and len(task_full.artifacts) == 1
    assert isinstance(task_full.artifacts[0], Artifact)
    assert task_full.artifacts[0].name == 'result_data'
    assert task_full.metadata == {'priority': 'high'}

    with pytest.raises(ValidationError):
        Task(id='abc', sessionId='xyz')  # Missing status # type: ignore


# --- Test JSON-RPC Structures ---


def test_jsonrpc_error():
    err = JSONRPCError(code=-32600, message='Invalid Request')
    assert err.code == -32600
    assert err.message == 'Invalid Request'
    assert err.data is None

    err_data = JSONRPCError(
        code=-32001, message='Task not found', data={'taskId': '123'}
    )
    assert err_data.code == -32001
    assert err_data.data == {'taskId': '123'}


def test_jsonrpc_request():
    req = JSONRPCRequest(jsonrpc='2.0', method='test_method', id=1)
    assert req.jsonrpc == '2.0'
    assert req.method == 'test_method'
    assert req.id == 1
    assert req.params is None

    req_params = JSONRPCRequest(
        jsonrpc='2.0', method='add', params={'a': 1, 'b': 2}, id='req-1'
    )
    assert req_params.params == {'a': 1, 'b': 2}
    assert req_params.id == 'req-1'

    with pytest.raises(ValidationError):
        JSONRPCRequest(
            jsonrpc='1.0',  # type: ignore
            method='m',
            id=1,
        )  # Wrong version
    with pytest.raises(ValidationError):
        JSONRPCRequest(jsonrpc='2.0', id=1)  # Missing method  # type: ignore


def test_jsonrpc_error_response():
    err_obj = JSONRPCError(**JSONRPC_ERROR_DATA)
    resp = JSONRPCErrorResponse(jsonrpc='2.0', error=err_obj, id='err-1')
    assert resp.jsonrpc == '2.0'
    assert resp.id == 'err-1'
    assert resp.error.code == -32600
    assert resp.error.message == 'Invalid Request'

    with pytest.raises(ValidationError):
        JSONRPCErrorResponse(
            jsonrpc='2.0', id='err-1'
        )  # Missing error # type: ignore


def test_jsonrpc_response_root_model() -> None:
    # Success case
    success_data: dict[str, Any] = {
        'jsonrpc': '2.0',
        'result': MINIMAL_TASK,
        'id': 1,
    }
    resp_success = JSONRPCResponse.model_validate(success_data)
    assert isinstance(resp_success.root, SendMessageSuccessResponse)
    assert resp_success.root.result == Task(**MINIMAL_TASK)

    # Error case
    error_data: dict[str, Any] = {
        'jsonrpc': '2.0',
        'error': JSONRPC_ERROR_DATA,
        'id': 'err-1',
    }
    resp_error = JSONRPCResponse.model_validate(error_data)
    assert isinstance(resp_error.root, JSONRPCErrorResponse)
    assert resp_error.root.error.code == -32600
    # Note: .model_dump() might serialize the nested error model
    assert resp_error.model_dump(exclude_none=True) == error_data

    # Invalid case (neither success nor error structure)
    with pytest.raises(ValidationError):
        JSONRPCResponse.model_validate({'jsonrpc': '2.0', 'id': 1})


# --- Test Request/Response Wrappers ---


def test_send_message_request() -> None:
    params = MessageSendParams(message=Message(**MINIMAL_MESSAGE_USER))
    req_data: dict[str, Any] = {
        'jsonrpc': '2.0',
        'method': 'message/send',
        'params': params.model_dump(),
        'id': 5,
    }
    req = SendMessageRequest.model_validate(req_data)
    assert req.method == 'message/send'
    assert isinstance(req.params, MessageSendParams)
    assert req.params.message.role == Role.user

    with pytest.raises(ValidationError):  # Wrong method literal
        SendMessageRequest.model_validate(
            {**req_data, 'method': 'wrong/method'}
        )


def test_send_subscribe_request() -> None:
    params = MessageSendParams(message=Message(**MINIMAL_MESSAGE_USER))
    req_data: dict[str, Any] = {
        'jsonrpc': '2.0',
        'method': 'message/stream',
        'params': params.model_dump(),
        'id': 5,
    }
    req = SendStreamingMessageRequest.model_validate(req_data)
    assert req.method == 'message/stream'
    assert isinstance(req.params, MessageSendParams)
    assert req.params.message.role == Role.user

    with pytest.raises(ValidationError):  # Wrong method literal
        SendStreamingMessageRequest.model_validate(
            {**req_data, 'method': 'wrong/method'}
        )


def test_get_task_request() -> None:
    params = TaskQueryParams(id='task-1', history_length=2)
    req_data: dict[str, Any] = {
        'jsonrpc': '2.0',
        'method': 'tasks/get',
        'params': params.model_dump(),
        'id': 5,
    }
    req = GetTaskRequest.model_validate(req_data)
    assert req.method == 'tasks/get'
    assert isinstance(req.params, TaskQueryParams)
    assert req.params.id == 'task-1'
    assert req.params.history_length == 2

    with pytest.raises(ValidationError):  # Wrong method literal
        GetTaskRequest.model_validate({**req_data, 'method': 'wrong/method'})


def test_cancel_task_request() -> None:
    params = TaskIdParams(id='task-1')
    req_data: dict[str, Any] = {
        'jsonrpc': '2.0',
        'method': 'tasks/cancel',
        'params': params.model_dump(),
        'id': 5,
    }
    req = CancelTaskRequest.model_validate(req_data)
    assert req.method == 'tasks/cancel'
    assert isinstance(req.params, TaskIdParams)
    assert req.params.id == 'task-1'

    with pytest.raises(ValidationError):  # Wrong method literal
        CancelTaskRequest.model_validate({**req_data, 'method': 'wrong/method'})


def test_get_task_response() -> None:
    resp_data: dict[str, Any] = {
        'jsonrpc': '2.0',
        'result': MINIMAL_TASK,
        'id': 'resp-1',
    }
    resp = GetTaskResponse.model_validate(resp_data)
    assert resp.root.id == 'resp-1'
    assert isinstance(resp.root, GetTaskSuccessResponse)
    assert isinstance(resp.root.result, Task)
    assert resp.root.result.id == 'task-abc'

    with pytest.raises(ValidationError):  # Result is not a Task
        GetTaskResponse.model_validate(
            {'jsonrpc': '2.0', 'result': {'wrong': 'data'}, 'id': 1}
        )

    resp_data_err: dict[str, Any] = {
        'jsonrpc': '2.0',
        'error': JSONRPCError(**TaskNotFoundError().model_dump()),
        'id': 'resp-1',
    }
    resp_err = GetTaskResponse.model_validate(resp_data_err)
    assert resp_err.root.id == 'resp-1'
    assert isinstance(resp_err.root, JSONRPCErrorResponse)
    assert resp_err.root.error is not None
    assert isinstance(resp_err.root.error, JSONRPCError)


def test_send_message_response() -> None:
    resp_data: dict[str, Any] = {
        'jsonrpc': '2.0',
        'result': MINIMAL_TASK,
        'id': 'resp-1',
    }
    resp = SendMessageResponse.model_validate(resp_data)
    assert resp.root.id == 'resp-1'
    assert isinstance(resp.root, SendMessageSuccessResponse)
    assert isinstance(resp.root.result, Task)
    assert resp.root.result.id == 'task-abc'

    with pytest.raises(ValidationError):  # Result is not a Task
        SendMessageResponse.model_validate(
            {'jsonrpc': '2.0', 'result': {'wrong': 'data'}, 'id': 1}
        )

    resp_data_err: dict[str, Any] = {
        'jsonrpc': '2.0',
        'error': JSONRPCError(**TaskNotFoundError().model_dump()),
        'id': 'resp-1',
    }
    resp_err = SendMessageResponse.model_validate(resp_data_err)
    assert resp_err.root.id == 'resp-1'
    assert isinstance(resp_err.root, JSONRPCErrorResponse)
    assert resp_err.root.error is not None
    assert isinstance(resp_err.root.error, JSONRPCError)


def test_cancel_task_response() -> None:
    resp_data: dict[str, Any] = {
        'jsonrpc': '2.0',
        'result': MINIMAL_TASK,
        'id': 1,
    }
    resp = CancelTaskResponse.model_validate(resp_data)
    assert resp.root.id == 1
    assert isinstance(resp.root, CancelTaskSuccessResponse)
    assert isinstance(resp.root.result, Task)
    assert resp.root.result.id == 'task-abc'

    resp_data_err: dict[str, Any] = {
        'jsonrpc': '2.0',
        'error': JSONRPCError(**TaskNotFoundError().model_dump()),
        'id': 'resp-1',
    }
    resp_err = CancelTaskResponse.model_validate(resp_data_err)
    assert resp_err.root.id == 'resp-1'
    assert isinstance(resp_err.root, JSONRPCErrorResponse)
    assert resp_err.root.error is not None
    assert isinstance(resp_err.root.error, JSONRPCError)


def test_send_message_streaming_status_update_response() -> None:
    task_status_update_event_data: dict[str, Any] = {
        'status': MINIMAL_TASK_STATUS,
        'taskId': '1',
        'context_id': '2',
        'final': False,
        'kind': 'status-update',
    }

    event_data: dict[str, Any] = {
        'jsonrpc': '2.0',
        'id': 1,
        'result': task_status_update_event_data,
    }
    response = SendStreamingMessageResponse.model_validate(event_data)
    assert response.root.id == 1
    assert isinstance(response.root, SendStreamingMessageSuccessResponse)
    assert isinstance(response.root.result, TaskStatusUpdateEvent)
    assert response.root.result.status.state == TaskState.submitted
    assert response.root.result.task_id == '1'
    assert not response.root.result.final

    with pytest.raises(
        ValidationError
    ):  # Result is not a TaskStatusUpdateEvent
        SendStreamingMessageResponse.model_validate(
            {'jsonrpc': '2.0', 'result': {'wrong': 'data'}, 'id': 1}
        )

    event_data = {
        'jsonrpc': '2.0',
        'id': 1,
        'result': {**task_status_update_event_data, 'final': True},
    }
    response = SendStreamingMessageResponse.model_validate(event_data)
    assert response.root.id == 1
    assert isinstance(response.root, SendStreamingMessageSuccessResponse)
    assert isinstance(response.root.result, TaskStatusUpdateEvent)
    assert response.root.result.final

    resp_data_err: dict[str, Any] = {
        'jsonrpc': '2.0',
        'error': JSONRPCError(**TaskNotFoundError().model_dump()),
        'id': 'resp-1',
    }
    resp_err = SendStreamingMessageResponse.model_validate(resp_data_err)
    assert resp_err.root.id == 'resp-1'
    assert isinstance(resp_err.root, JSONRPCErrorResponse)
    assert resp_err.root.error is not None
    assert isinstance(resp_err.root.error, JSONRPCError)


def test_send_message_streaming_artifact_update_response() -> None:
    text_part = TextPart(**TEXT_PART_DATA)
    data_part = DataPart(**DATA_PART_DATA)
    artifact = Artifact(
        artifact_id='artifact-123',
        name='result_data',
        parts=[Part(root=text_part), Part(root=data_part)],
    )
    task_artifact_update_event_data: dict[str, Any] = {
        'artifact': artifact,
        'taskId': 'task_id',
        'context_id': '2',
        'append': False,
        'lastChunk': True,
        'kind': 'artifact-update',
    }
    event_data: dict[str, Any] = {
        'jsonrpc': '2.0',
        'id': 1,
        'result': task_artifact_update_event_data,
    }
    response = SendStreamingMessageResponse.model_validate(event_data)
    assert response.root.id == 1
    assert isinstance(response.root, SendStreamingMessageSuccessResponse)
    assert isinstance(response.root.result, TaskArtifactUpdateEvent)
    assert response.root.result.artifact.artifact_id == 'artifact-123'
    assert response.root.result.artifact.name == 'result_data'
    assert response.root.result.task_id == 'task_id'
    assert not response.root.result.append
    assert response.root.result.last_chunk
    assert len(response.root.result.artifact.parts) == 2
    assert isinstance(response.root.result.artifact.parts[0].root, TextPart)
    assert isinstance(response.root.result.artifact.parts[1].root, DataPart)


def test_set_task_push_notification_response() -> None:
    task_push_config = TaskPushNotificationConfig(
        task_id='t2',
        push_notification_config=PushNotificationConfig(
            url='https://example.com', token='token'
        ),
    )
    resp_data: dict[str, Any] = {
        'jsonrpc': '2.0',
        'result': task_push_config.model_dump(),
        'id': 1,
    }
    resp = SetTaskPushNotificationConfigResponse.model_validate(resp_data)
    assert resp.root.id == 1
    assert isinstance(resp.root, SetTaskPushNotificationConfigSuccessResponse)
    assert isinstance(resp.root.result, TaskPushNotificationConfig)
    assert resp.root.result.task_id == 't2'
    assert (
        resp.root.result.push_notification_config.url == 'https://example.com'
    )
    assert resp.root.result.push_notification_config.token == 'token'
    assert resp.root.result.push_notification_config.authentication is None

    auth_info_dict: dict[str, Any] = {
        'schemes': ['Bearer', 'Basic'],
        'credentials': 'user:pass',
    }
    task_push_config.push_notification_config.authentication = (
        PushNotificationAuthenticationInfo(**auth_info_dict)
    )
    resp_data = {
        'jsonrpc': '2.0',
        'result': task_push_config.model_dump(),
        'id': 1,
    }
    resp = SetTaskPushNotificationConfigResponse.model_validate(resp_data)
    assert isinstance(resp.root, SetTaskPushNotificationConfigSuccessResponse)
    assert resp.root.result.push_notification_config.authentication is not None
    assert resp.root.result.push_notification_config.authentication.schemes == [
        'Bearer',
        'Basic',
    ]
    assert (
        resp.root.result.push_notification_config.authentication.credentials
        == 'user:pass'
    )

    resp_data_err: dict[str, Any] = {
        'jsonrpc': '2.0',
        'error': JSONRPCError(**TaskNotFoundError().model_dump()),
        'id': 'resp-1',
    }
    resp_err = SetTaskPushNotificationConfigResponse.model_validate(
        resp_data_err
    )
    assert resp_err.root.id == 'resp-1'
    assert isinstance(resp_err.root, JSONRPCErrorResponse)
    assert resp_err.root.error is not None
    assert isinstance(resp_err.root.error, JSONRPCError)


def test_get_task_push_notification_response() -> None:
    task_push_config = TaskPushNotificationConfig(
        task_id='t2',
        push_notification_config=PushNotificationConfig(
            url='https://example.com', token='token'
        ),
    )
    resp_data: dict[str, Any] = {
        'jsonrpc': '2.0',
        'result': task_push_config.model_dump(),
        'id': 1,
    }
    resp = GetTaskPushNotificationConfigResponse.model_validate(resp_data)
    assert resp.root.id == 1
    assert isinstance(resp.root, GetTaskPushNotificationConfigSuccessResponse)
    assert isinstance(resp.root.result, TaskPushNotificationConfig)
    assert resp.root.result.task_id == 't2'
    assert (
        resp.root.result.push_notification_config.url == 'https://example.com'
    )
    assert resp.root.result.push_notification_config.token == 'token'
    assert resp.root.result.push_notification_config.authentication is None

    auth_info_dict: dict[str, Any] = {
        'schemes': ['Bearer', 'Basic'],
        'credentials': 'user:pass',
    }
    task_push_config.push_notification_config.authentication = (
        PushNotificationAuthenticationInfo(**auth_info_dict)
    )
    resp_data = {
        'jsonrpc': '2.0',
        'result': task_push_config.model_dump(),
        'id': 1,
    }
    resp = GetTaskPushNotificationConfigResponse.model_validate(resp_data)
    assert isinstance(resp.root, GetTaskPushNotificationConfigSuccessResponse)
    assert resp.root.result.push_notification_config.authentication is not None
    assert resp.root.result.push_notification_config.authentication.schemes == [
        'Bearer',
        'Basic',
    ]
    assert (
        resp.root.result.push_notification_config.authentication.credentials
        == 'user:pass'
    )

    resp_data_err: dict[str, Any] = {
        'jsonrpc': '2.0',
        'error': JSONRPCError(**TaskNotFoundError().model_dump()),
        'id': 'resp-1',
    }
    resp_err = GetTaskPushNotificationConfigResponse.model_validate(
        resp_data_err
    )
    assert resp_err.root.id == 'resp-1'
    assert isinstance(resp_err.root, JSONRPCErrorResponse)
    assert resp_err.root.error is not None
    assert isinstance(resp_err.root.error, JSONRPCError)


# --- Test A2ARequest Root Model ---


def test_a2a_request_root_model() -> None:
    # SendMessageRequest case
    send_params = MessageSendParams(message=Message(**MINIMAL_MESSAGE_USER))
    send_req_data: dict[str, Any] = {
        'jsonrpc': '2.0',
        'method': 'message/send',
        'params': send_params.model_dump(),
        'id': 1,
    }
    a2a_req_send = A2ARequest.model_validate(send_req_data)
    assert isinstance(a2a_req_send.root, SendMessageRequest)
    assert a2a_req_send.root.method == 'message/send'

    # SendStreamingMessageRequest case
    send_subs_req_data: dict[str, Any] = {
        'jsonrpc': '2.0',
        'method': 'message/stream',
        'params': send_params.model_dump(),
        'id': 1,
    }
    a2a_req_send_subs = A2ARequest.model_validate(send_subs_req_data)
    assert isinstance(a2a_req_send_subs.root, SendStreamingMessageRequest)
    assert a2a_req_send_subs.root.method == 'message/stream'

    # GetTaskRequest case
    get_params = TaskQueryParams(id='t2')
    get_req_data: dict[str, Any] = {
        'jsonrpc': '2.0',
        'method': 'tasks/get',
        'params': get_params.model_dump(),
        'id': 2,
    }
    a2a_req_get = A2ARequest.model_validate(get_req_data)
    assert isinstance(a2a_req_get.root, GetTaskRequest)
    assert a2a_req_get.root.method == 'tasks/get'

    # CancelTaskRequest case
    id_params = TaskIdParams(id='t2')
    cancel_req_data: dict[str, Any] = {
        'jsonrpc': '2.0',
        'method': 'tasks/cancel',
        'params': id_params.model_dump(),
        'id': 2,
    }
    a2a_req_cancel = A2ARequest.model_validate(cancel_req_data)
    assert isinstance(a2a_req_cancel.root, CancelTaskRequest)
    assert a2a_req_cancel.root.method == 'tasks/cancel'

    # SetTaskPushNotificationConfigRequest
    task_push_config = TaskPushNotificationConfig(
        task_id='t2',
        push_notification_config=PushNotificationConfig(
            url='https://example.com', token='token'
        ),
    )
    set_push_notif_req_data: dict[str, Any] = {
        'id': 1,
        'jsonrpc': '2.0',
        'method': 'tasks/pushNotificationConfig/set',
        'params': task_push_config.model_dump(),
    }
    a2a_req_set_push_req = A2ARequest.model_validate(set_push_notif_req_data)
    assert isinstance(
        a2a_req_set_push_req.root, SetTaskPushNotificationConfigRequest
    )
    assert isinstance(
        a2a_req_set_push_req.root.params, TaskPushNotificationConfig
    )
    assert (
        a2a_req_set_push_req.root.method == 'tasks/pushNotificationConfig/set'
    )

    # GetTaskPushNotificationConfigRequest
    id_params = TaskIdParams(id='t2')
    get_push_notif_req_data: dict[str, Any] = {
        'id': 1,
        'jsonrpc': '2.0',
        'method': 'tasks/pushNotificationConfig/get',
        'params': id_params.model_dump(),
    }
    a2a_req_get_push_req = A2ARequest.model_validate(get_push_notif_req_data)
    assert isinstance(
        a2a_req_get_push_req.root, GetTaskPushNotificationConfigRequest
    )
    assert isinstance(a2a_req_get_push_req.root.params, TaskIdParams)
    assert (
        a2a_req_get_push_req.root.method == 'tasks/pushNotificationConfig/get'
    )

    # TaskResubscriptionRequest
    task_resubscribe_req_data: dict[str, Any] = {
        'jsonrpc': '2.0',
        'method': 'tasks/resubscribe',
        'params': id_params.model_dump(),
        'id': 2,
    }
    a2a_req_task_resubscribe_req = A2ARequest.model_validate(
        task_resubscribe_req_data
    )
    assert isinstance(
        a2a_req_task_resubscribe_req.root, TaskResubscriptionRequest
    )
    assert isinstance(a2a_req_task_resubscribe_req.root.params, TaskIdParams)
    assert a2a_req_task_resubscribe_req.root.method == 'tasks/resubscribe'

    # GetAuthenticatedExtendedCardRequest
    get_auth_card_req_data: dict[str, Any] = {
        'jsonrpc': '2.0',
        'method': 'agent/getAuthenticatedExtendedCard',
        'id': 2,
    }
    a2a_req_get_auth_card = A2ARequest.model_validate(get_auth_card_req_data)
    assert isinstance(
        a2a_req_get_auth_card.root, GetAuthenticatedExtendedCardRequest
    )
    assert (
        a2a_req_get_auth_card.root.method
        == 'agent/getAuthenticatedExtendedCard'
    )

    # Invalid method case
    invalid_req_data: dict[str, Any] = {
        'jsonrpc': '2.0',
        'method': 'invalid/method',
        'params': {},
        'id': 3,
    }
    with pytest.raises(ValidationError):
        A2ARequest.model_validate(invalid_req_data)


def test_a2a_request_root_model_id_validation() -> None:
    # SendMessageRequest case
    send_params = MessageSendParams(message=Message(**MINIMAL_MESSAGE_USER))
    send_req_data: dict[str, Any] = {
        'jsonrpc': '2.0',
        'method': 'message/send',
        'params': send_params.model_dump(),
    }
    with pytest.raises(ValidationError):
        A2ARequest.model_validate(send_req_data)  # missing id

    # SendStreamingMessageRequest case
    send_subs_req_data: dict[str, Any] = {
        'jsonrpc': '2.0',
        'method': 'message/stream',
        'params': send_params.model_dump(),
    }
    with pytest.raises(ValidationError):
        A2ARequest.model_validate(send_subs_req_data)  # missing id

    # GetTaskRequest case
    get_params = TaskQueryParams(id='t2')
    get_req_data: dict[str, Any] = {
        'jsonrpc': '2.0',
        'method': 'tasks/get',
        'params': get_params.model_dump(),
    }
    with pytest.raises(ValidationError):
        A2ARequest.model_validate(get_req_data)  # missing id

    # CancelTaskRequest case
    id_params = TaskIdParams(id='t2')
    cancel_req_data: dict[str, Any] = {
        'jsonrpc': '2.0',
        'method': 'tasks/cancel',
        'params': id_params.model_dump(),
    }
    with pytest.raises(ValidationError):
        A2ARequest.model_validate(cancel_req_data)  # missing id

    # SetTaskPushNotificationConfigRequest
    task_push_config = TaskPushNotificationConfig(
        task_id='t2',
        push_notification_config=PushNotificationConfig(
            url='https://example.com', token='token'
        ),
    )
    set_push_notif_req_data: dict[str, Any] = {
        'jsonrpc': '2.0',
        'method': 'tasks/pushNotificationConfig/set',
        'params': task_push_config.model_dump(),
        'task_id': 2,
    }
    with pytest.raises(ValidationError):
        A2ARequest.model_validate(set_push_notif_req_data)  # missing id

    # GetTaskPushNotificationConfigRequest
    id_params = TaskIdParams(id='t2')
    get_push_notif_req_data: dict[str, Any] = {
        'jsonrpc': '2.0',
        'method': 'tasks/pushNotificationConfig/get',
        'params': id_params.model_dump(),
        'task_id': 2,
    }
    with pytest.raises(ValidationError):
        A2ARequest.model_validate(get_push_notif_req_data)

    # TaskResubscriptionRequest
    task_resubscribe_req_data: dict[str, Any] = {
        'jsonrpc': '2.0',
        'method': 'tasks/resubscribe',
        'params': id_params.model_dump(),
    }
    with pytest.raises(ValidationError):
        A2ARequest.model_validate(task_resubscribe_req_data)

    # GetAuthenticatedExtendedCardRequest
    get_auth_card_req_data: dict[str, Any] = {
        'jsonrpc': '2.0',
        'method': 'agent/getAuthenticatedExtendedCard',
    }
    with pytest.raises(ValidationError):
        A2ARequest.model_validate(get_auth_card_req_data)  # missing id


def test_content_type_not_supported_error():
    # Test ContentTypeNotSupportedError
    err = ContentTypeNotSupportedError(
        code=-32005, message='Incompatible content types'
    )
    assert err.code == -32005
    assert err.message == 'Incompatible content types'
    assert err.data is None

    with pytest.raises(ValidationError):  # Wrong code
        ContentTypeNotSupportedError(
            code=-32000,  # type: ignore
            message='Incompatible content types',
        )

    ContentTypeNotSupportedError(
        code=-32005,
        message='Incompatible content types',
        extra='extra',  # type: ignore
    )


def test_task_not_found_error():
    # Test TaskNotFoundError
    err2 = TaskNotFoundError(
        code=-32001, message='Task not found', data={'taskId': 'abc'}
    )
    assert err2.code == -32001
    assert err2.message == 'Task not found'
    assert err2.data == {'taskId': 'abc'}

    with pytest.raises(ValidationError):  # Wrong code
        TaskNotFoundError(code=-32000, message='Task not found')  # type: ignore

    TaskNotFoundError(code=-32001, message='Task not found', extra='extra')  # type: ignore


def test_push_notification_not_supported_error():
    # Test PushNotificationNotSupportedError
    err3 = PushNotificationNotSupportedError(data={'taskId': 'abc'})
    assert err3.code == -32003
    assert err3.message == 'Push Notification is not supported'
    assert err3.data == {'taskId': 'abc'}

    with pytest.raises(ValidationError):  # Wrong code
        PushNotificationNotSupportedError(
            code=-32000,  # type: ignore
            message='Push Notification is not available',
        )
    with pytest.raises(ValidationError):  # Extra field
        PushNotificationNotSupportedError(
            code=-32001,
            message='Push Notification is not available',
            extra='extra',  # type: ignore
        )


def test_internal_error():
    # Test InternalError
    err_internal = InternalError()
    assert err_internal.code == -32603
    assert err_internal.message == 'Internal error'
    assert err_internal.data is None

    err_internal_data = InternalError(
        code=-32603, message='Internal error', data={'details': 'stack trace'}
    )
    assert err_internal_data.data == {'details': 'stack trace'}

    with pytest.raises(ValidationError):  # Wrong code
        InternalError(code=-32000, message='Internal error')  # type: ignore

    InternalError(code=-32603, message='Internal error', extra='extra')  # type: ignore


def test_invalid_params_error():
    # Test InvalidParamsError
    err_params = InvalidParamsError()
    assert err_params.code == -32602
    assert err_params.message == 'Invalid parameters'
    assert err_params.data is None

    err_params_data = InvalidParamsError(
        code=-32602, message='Invalid parameters', data=['param1', 'param2']
    )
    assert err_params_data.data == ['param1', 'param2']

    with pytest.raises(ValidationError):  # Wrong code
        InvalidParamsError(code=-32000, message='Invalid parameters')  # type: ignore

    InvalidParamsError(
        code=-32602,
        message='Invalid parameters',
        extra='extra',  # type: ignore
    )


def test_invalid_request_error():
    # Test InvalidRequestError
    err_request = InvalidRequestError()
    assert err_request.code == -32600
    assert err_request.message == 'Request payload validation error'
    assert err_request.data is None

    err_request_data = InvalidRequestError(data={'field': 'missing'})
    assert err_request_data.data == {'field': 'missing'}

    with pytest.raises(ValidationError):  # Wrong code
        InvalidRequestError(
            code=-32000,  # type: ignore
            message='Request payload validation error',
        )

    InvalidRequestError(
        code=-32600,
        message='Request payload validation error',
        extra='extra',  # type: ignore
    )  # type: ignore


def test_json_parse_error():
    # Test JSONParseError
    err_parse = JSONParseError(code=-32700, message='Invalid JSON payload')
    assert err_parse.code == -32700
    assert err_parse.message == 'Invalid JSON payload'
    assert err_parse.data is None

    err_parse_data = JSONParseError(data={'foo': 'bar'})  # Explicit None data
    assert err_parse_data.data == {'foo': 'bar'}

    with pytest.raises(ValidationError):  # Wrong code
        JSONParseError(code=-32000, message='Invalid JSON payload')  # type: ignore

    JSONParseError(code=-32700, message='Invalid JSON payload', extra='extra')  # type: ignore


def test_method_not_found_error():
    # Test MethodNotFoundError
    err_parse = MethodNotFoundError()
    assert err_parse.code == -32601
    assert err_parse.message == 'Method not found'
    assert err_parse.data is None

    err_parse_data = JSONParseError(data={'foo': 'bar'})
    assert err_parse_data.data == {'foo': 'bar'}

    with pytest.raises(ValidationError):  # Wrong code
        JSONParseError(code=-32000, message='Invalid JSON payload')  # type: ignore

    JSONParseError(code=-32700, message='Invalid JSON payload', extra='extra')  # type: ignore


def test_task_not_cancelable_error():
    # Test TaskNotCancelableError
    err_parse = TaskNotCancelableError()
    assert err_parse.code == -32002
    assert err_parse.message == 'Task cannot be canceled'
    assert err_parse.data is None

    err_parse_data = JSONParseError(
        data={'foo': 'bar'}, message='not cancelled'
    )
    assert err_parse_data.data == {'foo': 'bar'}
    assert err_parse_data.message == 'not cancelled'

    with pytest.raises(ValidationError):  # Wrong code
        JSONParseError(code=-32000, message='Task cannot be canceled')  # type: ignore

    JSONParseError(
        code=-32700,
        message='Task cannot be canceled',
        extra='extra',  # type: ignore
    )


def test_unsupported_operation_error():
    # Test UnsupportedOperationError
    err_parse = UnsupportedOperationError()
    assert err_parse.code == -32004
    assert err_parse.message == 'This operation is not supported'
    assert err_parse.data is None

    err_parse_data = JSONParseError(
        data={'foo': 'bar'}, message='not supported'
    )
    assert err_parse_data.data == {'foo': 'bar'}
    assert err_parse_data.message == 'not supported'

    with pytest.raises(ValidationError):  # Wrong code
        JSONParseError(code=-32000, message='Unsupported')  # type: ignore

    JSONParseError(code=-32700, message='Unsupported', extra='extra')  # type: ignore


# --- Test TaskIdParams ---


def test_task_id_params_valid():
    """Tests successful validation of TaskIdParams."""
    # Minimal valid data
    params_min = TaskIdParams(**MINIMAL_TASK_ID_PARAMS)
    assert params_min.id == 'task-123'
    assert params_min.metadata is None

    # Full valid data
    params_full = TaskIdParams(**FULL_TASK_ID_PARAMS)
    assert params_full.id == 'task-456'
    assert params_full.metadata == {'source': 'test'}


def test_task_id_params_invalid():
    """Tests validation errors for TaskIdParams."""
    # Missing required 'id' field
    with pytest.raises(ValidationError) as excinfo_missing:
        TaskIdParams()  # type: ignore
    assert 'id' in str(
        excinfo_missing.value
    )  # Check that 'id' is mentioned in the error

    invalid_data = MINIMAL_TASK_ID_PARAMS.copy()
    invalid_data['extra_field'] = 'allowed'
    TaskIdParams(**invalid_data)  # type: ignore

    # Incorrect type for metadata (should be dict)
    invalid_metadata_type = {'id': 'task-789', 'metadata': 'not_a_dict'}
    with pytest.raises(ValidationError) as excinfo_type:
        TaskIdParams(**invalid_metadata_type)  # type: ignore
    assert 'metadata' in str(
        excinfo_type.value
    )  # Check that 'metadata' is mentioned


def test_task_push_notification_config() -> None:
    """Tests successful validation of TaskPushNotificationConfig."""
    auth_info_dict: dict[str, Any] = {
        'schemes': ['Bearer', 'Basic'],
        'credentials': 'user:pass',
    }
    auth_info = PushNotificationAuthenticationInfo(**auth_info_dict)

    push_notification_config = PushNotificationConfig(
        url='https://example.com', token='token', authentication=auth_info
    )
    assert push_notification_config.url == 'https://example.com'
    assert push_notification_config.token == 'token'
    assert push_notification_config.authentication == auth_info

    task_push_notification_config = TaskPushNotificationConfig(
        task_id='task-123', push_notification_config=push_notification_config
    )
    assert task_push_notification_config.task_id == 'task-123'
    assert (
        task_push_notification_config.push_notification_config
        == push_notification_config
    )
    assert task_push_notification_config.model_dump(exclude_none=True) == {
        'taskId': 'task-123',
        'pushNotificationConfig': {
            'url': 'https://example.com',
            'token': 'token',
            'authentication': {
                'schemes': ['Bearer', 'Basic'],
                'credentials': 'user:pass',
            },
        },
    }


def test_jsonrpc_message_valid():
    """Tests successful validation of JSONRPCMessage."""
    # With string ID
    msg_str_id = JSONRPCMessage(jsonrpc='2.0', id='req-1')
    assert msg_str_id.jsonrpc == '2.0'
    assert msg_str_id.id == 'req-1'

    # With integer ID (will be coerced to float by Pydantic for JSON number compatibility)
    msg_int_id = JSONRPCMessage(jsonrpc='2.0', id=1)
    assert msg_int_id.jsonrpc == '2.0'
    assert (
        msg_int_id.id == 1
    )  # Pydantic v2 keeps int if possible, but float is in type hint

    rpc_message = JSONRPCMessage(id=1)
    assert rpc_message.jsonrpc == '2.0'
    assert rpc_message.id == 1


def test_jsonrpc_message_invalid():
    """Tests validation errors for JSONRPCMessage."""
    # Incorrect jsonrpc version
    with pytest.raises(ValidationError):
        JSONRPCMessage(jsonrpc='1.0', id=1)  # type: ignore

    JSONRPCMessage(jsonrpc='2.0', id=1, extra_field='extra')  # type: ignore

    # Invalid ID type (e.g., list) - Pydantic should catch this based on type hints
    with pytest.raises(ValidationError):
        JSONRPCMessage(jsonrpc='2.0', id=[1, 2])  # type: ignore


def test_file_base_valid():
    """Tests successful validation of FileBase."""
    # No optional fields
    base1 = FileBase()
    assert base1.mime_type is None
    assert base1.name is None

    # With mime_type only
    base2 = FileBase(mime_type='image/png')
    assert base2.mime_type == 'image/png'
    assert base2.name is None

    # With name only
    base3 = FileBase(name='document.pdf')
    assert base3.mime_type is None
    assert base3.name == 'document.pdf'

    # With both fields
    base4 = FileBase(mime_type='application/json', name='data.json')
    assert base4.mime_type == 'application/json'
    assert base4.name == 'data.json'


def test_file_base_invalid():
    """Tests validation errors for FileBase."""
    FileBase(extra_field='allowed')  # type: ignore

    # Incorrect type for mime_type
    with pytest.raises(ValidationError) as excinfo_type_mime:
        FileBase(mime_type=123)  # type: ignore
    assert 'mime_type' in str(excinfo_type_mime.value)

    # Incorrect type for name
    with pytest.raises(ValidationError) as excinfo_type_name:
        FileBase(name=['list', 'is', 'wrong'])  # type: ignore
    assert 'name' in str(excinfo_type_name.value)


def test_part_base_valid() -> None:
    """Tests successful validation of PartBase."""
    # No optional fields (metadata is None)
    base1 = PartBase()
    assert base1.metadata is None

    # With metadata
    meta_data: dict[str, Any] = {'source': 'test', 'timestamp': 12345}
    base2 = PartBase(metadata=meta_data)
    assert base2.metadata == meta_data


def test_part_base_invalid():
    """Tests validation errors for PartBase."""
    PartBase(extra_field='allowed')  # type: ignore

    # Incorrect type for metadata (should be dict)
    with pytest.raises(ValidationError) as excinfo_type:
        PartBase(metadata='not_a_dict')  # type: ignore
    assert 'metadata' in str(excinfo_type.value)


def test_a2a_error_validation_and_serialization() -> None:
    """Tests validation and serialization of the A2AError RootModel."""

    # 1. Test JSONParseError
    json_parse_instance = JSONParseError()
    json_parse_data = json_parse_instance.model_dump(exclude_none=True)
    a2a_err_parse = A2AError.model_validate(json_parse_data)
    assert isinstance(a2a_err_parse.root, JSONParseError)

    # 2. Test InvalidRequestError
    invalid_req_instance = InvalidRequestError()
    invalid_req_data = invalid_req_instance.model_dump(exclude_none=True)
    a2a_err_invalid_req = A2AError.model_validate(invalid_req_data)
    assert isinstance(a2a_err_invalid_req.root, InvalidRequestError)

    # 3. Test MethodNotFoundError
    method_not_found_instance = MethodNotFoundError()
    method_not_found_data = method_not_found_instance.model_dump(
        exclude_none=True
    )
    a2a_err_method = A2AError.model_validate(method_not_found_data)
    assert isinstance(a2a_err_method.root, MethodNotFoundError)

    # 4. Test InvalidParamsError
    invalid_params_instance = InvalidParamsError()
    invalid_params_data = invalid_params_instance.model_dump(exclude_none=True)
    a2a_err_params = A2AError.model_validate(invalid_params_data)
    assert isinstance(a2a_err_params.root, InvalidParamsError)

    # 5. Test InternalError
    internal_err_instance = InternalError()
    internal_err_data = internal_err_instance.model_dump(exclude_none=True)
    a2a_err_internal = A2AError.model_validate(internal_err_data)
    assert isinstance(a2a_err_internal.root, InternalError)

    # 6. Test TaskNotFoundError
    task_not_found_instance = TaskNotFoundError(data={'taskId': 't1'})
    task_not_found_data = task_not_found_instance.model_dump(exclude_none=True)
    a2a_err_task_nf = A2AError.model_validate(task_not_found_data)
    assert isinstance(a2a_err_task_nf.root, TaskNotFoundError)

    # 7. Test TaskNotCancelableError
    task_not_cancelable_instance = TaskNotCancelableError()
    task_not_cancelable_data = task_not_cancelable_instance.model_dump(
        exclude_none=True
    )
    a2a_err_task_nc = A2AError.model_validate(task_not_cancelable_data)
    assert isinstance(a2a_err_task_nc.root, TaskNotCancelableError)

    # 8. Test PushNotificationNotSupportedError
    push_not_supported_instance = PushNotificationNotSupportedError()
    push_not_supported_data = push_not_supported_instance.model_dump(
        exclude_none=True
    )
    a2a_err_push_ns = A2AError.model_validate(push_not_supported_data)
    assert isinstance(a2a_err_push_ns.root, PushNotificationNotSupportedError)

    # 9. Test UnsupportedOperationError
    unsupported_op_instance = UnsupportedOperationError()
    unsupported_op_data = unsupported_op_instance.model_dump(exclude_none=True)
    a2a_err_unsupported = A2AError.model_validate(unsupported_op_data)
    assert isinstance(a2a_err_unsupported.root, UnsupportedOperationError)

    # 10. Test ContentTypeNotSupportedError
    content_type_err_instance = ContentTypeNotSupportedError()
    content_type_err_data = content_type_err_instance.model_dump(
        exclude_none=True
    )
    a2a_err_content = A2AError.model_validate(content_type_err_data)
    assert isinstance(a2a_err_content.root, ContentTypeNotSupportedError)

    # 11. Test invalid data (doesn't match any known error code/structure)
    invalid_data: dict[str, Any] = {'code': -99999, 'message': 'Unknown error'}
    with pytest.raises(ValidationError):
        A2AError.model_validate(invalid_data)


def test_subclass_enums() -> None:
    """validate subtype enum types"""
    assert In.cookie == 'cookie'

    assert Role.user == 'user'

    assert TaskState.working == 'working'


def test_get_task_push_config_params() -> None:
    """Tests successful validation of GetTaskPushNotificationConfigParams."""
    # Minimal valid data
    params = {'id': 'task-1234'}
    TaskIdParams.model_validate(params)
    GetTaskPushNotificationConfigParams.model_validate(params)


def test_use_get_task_push_notification_params_for_request() -> None:
    # GetTaskPushNotificationConfigRequest
    get_push_notif_req_data: dict[str, Any] = {
        'id': 1,
        'jsonrpc': '2.0',
        'method': 'tasks/pushNotificationConfig/get',
        'params': {'id': 'task-1234', 'pushNotificationConfigId': 'c1'},
    }
    a2a_req_get_push_req = A2ARequest.model_validate(get_push_notif_req_data)
    assert isinstance(
        a2a_req_get_push_req.root, GetTaskPushNotificationConfigRequest
    )
    assert isinstance(
        a2a_req_get_push_req.root.params, GetTaskPushNotificationConfigParams
    )
    assert (
        a2a_req_get_push_req.root.method == 'tasks/pushNotificationConfig/get'
    )


def test_camelCase_access_raises_attribute_error() -> None:
    """
    Tests that accessing or setting fields via their camelCase alias
    raises an AttributeError.
    """
    skill = AgentSkill(
        id='hello_world',
        name='Returns hello world',
        description='just returns hello world',
        tags=['hello world'],
        examples=['hi', 'hello world'],
    )

    # Initialization with camelCase still works due to Pydantic's populate_by_name config
    agent_card = AgentCard(
        name='Hello World Agent',
        description='Just a hello world agent',
        url='http://localhost:9999/',
        version='1.0.0',
        defaultInputModes=['text'],  # type: ignore
        defaultOutputModes=['text'],  # type: ignore
        capabilities=AgentCapabilities(streaming=True),
        skills=[skill],
        supportsAuthenticatedExtendedCard=True,  # type: ignore
    )

<<<<<<< HEAD
    # --- Test that using camelCase aliases raises errors ---

    # Test setting an attribute via camelCase alias raises AttributeError
    with pytest.raises(
        ValueError,
        match='"AgentCard" object has no field "supportsAuthenticatedExtendedCard"',
    ):
        agent_card.supportsAuthenticatedExtendedCard = False

    # Test getting an attribute via camelCase alias raises AttributeError
    with pytest.raises(
        AttributeError,
        match="'AgentCard' object has no attribute 'defaultInputModes'",
=======
    # Test setting an attribute via camelCase alias
    with pytest.warns(
        DeprecationWarning,
        match="Setting field 'supportsAuthenticatedExtendedCard'",
    ):
        agent_card.supportsAuthenticatedExtendedCard = False

    # Test getting an attribute via camelCase alias
    with pytest.warns(
        DeprecationWarning, match="Accessing field 'defaultInputModes'"
>>>>>>> a96e5af6
    ):
        _ = agent_card.defaultInputModes

    # --- Test that using snake_case names works correctly ---

    # The value should be unchanged because the camelCase setattr failed
    assert agent_card.supports_authenticated_extended_card is True

    # Now, set it correctly using the snake_case name
    agent_card.supports_authenticated_extended_card = False
    assert agent_card.supports_authenticated_extended_card is False
<<<<<<< HEAD

    # Get the attribute correctly using the snake_case name
    default_input_modes = agent_card.default_input_modes
    assert default_input_modes == ['text']
=======
    assert default_input_modes == ['text']
    assert agent_card.default_input_modes == ['text']


def test_get_authenticated_extended_card_request() -> None:
    req_data: dict[str, Any] = {
        'jsonrpc': '2.0',
        'method': 'agent/getAuthenticatedExtendedCard',
        'id': 5,
    }
    req = GetAuthenticatedExtendedCardRequest.model_validate(req_data)
    assert req.method == 'agent/getAuthenticatedExtendedCard'
    assert req.id == 5
    # This request has no params, so we don't check for that.

    with pytest.raises(ValidationError):  # Wrong method literal
        GetAuthenticatedExtendedCardRequest.model_validate(
            {**req_data, 'method': 'wrong/method'}
        )

    with pytest.raises(ValidationError):  # Missing id
        GetAuthenticatedExtendedCardRequest.model_validate(
            {'jsonrpc': '2.0', 'method': 'agent/getAuthenticatedExtendedCard'}
        )


def test_get_authenticated_extended_card_response() -> None:
    resp_data: dict[str, Any] = {
        'jsonrpc': '2.0',
        'result': MINIMAL_AGENT_CARD,
        'id': 'resp-1',
    }
    resp = GetAuthenticatedExtendedCardResponse.model_validate(resp_data)
    assert resp.root.id == 'resp-1'
    assert isinstance(resp.root, GetAuthenticatedExtendedCardSuccessResponse)
    assert isinstance(resp.root.result, AgentCard)
    assert resp.root.result.name == 'TestAgent'

    with pytest.raises(ValidationError):  # Result is not an AgentCard
        GetAuthenticatedExtendedCardResponse.model_validate(
            {'jsonrpc': '2.0', 'result': {'wrong': 'data'}, 'id': 1}
        )

    resp_data_err: dict[str, Any] = {
        'jsonrpc': '2.0',
        'error': JSONRPCError(**TaskNotFoundError().model_dump()),
        'id': 'resp-1',
    }
    resp_err = GetAuthenticatedExtendedCardResponse.model_validate(
        resp_data_err
    )
    assert resp_err.root.id == 'resp-1'
    assert isinstance(resp_err.root, JSONRPCErrorResponse)
    assert resp_err.root.error is not None
    assert isinstance(resp_err.root.error, JSONRPCError)
>>>>>>> a96e5af6
<|MERGE_RESOLUTION|>--- conflicted
+++ resolved
@@ -1582,7 +1582,6 @@
         supportsAuthenticatedExtendedCard=True,  # type: ignore
     )
 
-<<<<<<< HEAD
     # --- Test that using camelCase aliases raises errors ---
 
     # Test setting an attribute via camelCase alias raises AttributeError
@@ -1596,18 +1595,6 @@
     with pytest.raises(
         AttributeError,
         match="'AgentCard' object has no attribute 'defaultInputModes'",
-=======
-    # Test setting an attribute via camelCase alias
-    with pytest.warns(
-        DeprecationWarning,
-        match="Setting field 'supportsAuthenticatedExtendedCard'",
-    ):
-        agent_card.supportsAuthenticatedExtendedCard = False
-
-    # Test getting an attribute via camelCase alias
-    with pytest.warns(
-        DeprecationWarning, match="Accessing field 'defaultInputModes'"
->>>>>>> a96e5af6
     ):
         _ = agent_card.defaultInputModes
 
@@ -1619,12 +1606,9 @@
     # Now, set it correctly using the snake_case name
     agent_card.supports_authenticated_extended_card = False
     assert agent_card.supports_authenticated_extended_card is False
-<<<<<<< HEAD
 
     # Get the attribute correctly using the snake_case name
     default_input_modes = agent_card.default_input_modes
-    assert default_input_modes == ['text']
-=======
     assert default_input_modes == ['text']
     assert agent_card.default_input_modes == ['text']
 
@@ -1679,5 +1663,4 @@
     assert resp_err.root.id == 'resp-1'
     assert isinstance(resp_err.root, JSONRPCErrorResponse)
     assert resp_err.root.error is not None
-    assert isinstance(resp_err.root.error, JSONRPCError)
->>>>>>> a96e5af6
+    assert isinstance(resp_err.root.error, JSONRPCError)