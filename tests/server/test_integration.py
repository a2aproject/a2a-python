import asyncio

from typing import Any
from unittest import mock

import pytest

from starlette.authentication import (
    AuthCredentials,
    AuthenticationBackend,
    BaseUser,
    SimpleUser,
)
from starlette.middleware import Middleware
from starlette.middleware.authentication import AuthenticationMiddleware
from starlette.requests import HTTPConnection
from starlette.responses import JSONResponse
from starlette.routing import Route
from starlette.testclient import TestClient

from a2a.server.apps import (
    A2AFastAPIApplication,
    A2AStarletteApplication,
)
from a2a.types import (
    AgentCapabilities,
    AgentCard,
    Artifact,
    DataPart,
    InternalError,
    InvalidRequestError,
    JSONParseError,
    Message,
    Part,
    PushNotificationConfig,
    Role,
    SendMessageResponse,
    SendMessageSuccessResponse,
    Task,
    TaskArtifactUpdateEvent,
    TaskPushNotificationConfig,
    TaskState,
    TaskStatus,
    TextPart,
    UnsupportedOperationError,
)
from a2a.utils import (
    AGENT_CARD_WELL_KNOWN_PATH,
    PREV_AGENT_CARD_WELL_KNOWN_PATH,
)
from a2a.utils.errors import MethodNotImplementedError


# === TEST SETUP ===

MINIMAL_AGENT_SKILL: dict[str, Any] = {
    'id': 'skill-123',
    'name': 'Recipe Finder',
    'description': 'Finds recipes',
    'tags': ['cooking'],
}

MINIMAL_AGENT_AUTH: dict[str, Any] = {'schemes': ['Bearer']}

AGENT_CAPS = AgentCapabilities(
    push_notifications=True, state_transition_history=False, streaming=True
)

MINIMAL_AGENT_CARD: dict[str, Any] = {
    'authentication': MINIMAL_AGENT_AUTH,
    'capabilities': AGENT_CAPS,  # AgentCapabilities is required but can be empty
    'defaultInputModes': ['text/plain'],
    'defaultOutputModes': ['application/json'],
    'description': 'Test Agent',
    'name': 'TestAgent',
    'skills': [MINIMAL_AGENT_SKILL],
    'url': 'http://example.com/agent',
    'version': '1.0',
}

EXTENDED_AGENT_CARD_DATA: dict[str, Any] = {
    **MINIMAL_AGENT_CARD,
    'name': 'TestAgent Extended',
    'description': 'Test Agent with more details',
    'skills': [
        MINIMAL_AGENT_SKILL,
        {
            'id': 'skill-extended',
            'name': 'Extended Skill',
            'description': 'Does more things',
            'tags': ['extended'],
        },
    ],
}
TEXT_PART_DATA: dict[str, Any] = {'kind': 'text', 'text': 'Hello'}

DATA_PART_DATA: dict[str, Any] = {'kind': 'data', 'data': {'key': 'value'}}

MINIMAL_MESSAGE_USER: dict[str, Any] = {
    'role': 'user',
    'parts': [TEXT_PART_DATA],
    'message_id': 'msg-123',
    'kind': 'message',
}

MINIMAL_TASK_STATUS: dict[str, Any] = {'state': 'submitted'}

FULL_TASK_STATUS: dict[str, Any] = {
    'state': 'working',
    'message': MINIMAL_MESSAGE_USER,
    'timestamp': '2023-10-27T10:00:00Z',
}


@pytest.fixture
def agent_card():
    return AgentCard(**MINIMAL_AGENT_CARD)


@pytest.fixture
def extended_agent_card_fixture():
    return AgentCard(**EXTENDED_AGENT_CARD_DATA)


@pytest.fixture
def handler():
    handler = mock.AsyncMock()
    handler.on_message_send = mock.AsyncMock()
    handler.on_cancel_task = mock.AsyncMock()
    handler.on_get_task = mock.AsyncMock()
    handler.set_push_notification = mock.AsyncMock()
    handler.get_push_notification = mock.AsyncMock()
    handler.on_message_send_stream = mock.Mock()
    handler.on_resubscribe_to_task = mock.Mock()
    return handler


@pytest.fixture
def app(agent_card: AgentCard, handler: mock.AsyncMock):
    return A2AStarletteApplication(agent_card, handler)


@pytest.fixture
def client(app: A2AStarletteApplication, **kwargs):
    """Create a test client with the Starlette app."""
    return TestClient(app.build(**kwargs))


# === BASIC FUNCTIONALITY TESTS ===


def test_agent_card_endpoint(client: TestClient, agent_card: AgentCard):
    """Test the agent card endpoint returns expected data."""
<<<<<<< HEAD
    response = client.get('/.well-known/agent-card.json')
=======
    response = client.get(AGENT_CARD_WELL_KNOWN_PATH)
>>>>>>> cd941675
    assert response.status_code == 200
    data = response.json()
    assert data['name'] == agent_card.name
    assert data['version'] == agent_card.version
    assert 'streaming' in data['capabilities']


def test_authenticated_extended_agent_card_endpoint_not_supported(
    agent_card: AgentCard, handler: mock.AsyncMock
):
    """Test extended card endpoint returns 404 if not supported by main card."""
    # Ensure supportsAuthenticatedExtendedCard is False or None
    agent_card.supports_authenticated_extended_card = False
    app_instance = A2AStarletteApplication(agent_card, handler)
    # The route should not even be added if supportsAuthenticatedExtendedCard is false
    # So, building the app and trying to hit it should result in 404 from Starlette itself
    client = TestClient(app_instance.build())
    response = client.get('/agent/authenticatedExtendedCard')
    assert response.status_code == 404  # Starlette's default for no route


def test_agent_card_default_endpoint_has_deprecated_route(
    agent_card: AgentCard, handler: mock.AsyncMock
):
    """Test agent card deprecated route is available for default route."""
    app_instance = A2AStarletteApplication(agent_card, handler)
    client = TestClient(app_instance.build())
    response = client.get(AGENT_CARD_WELL_KNOWN_PATH)
    assert response.status_code == 200
    data = response.json()
    assert data['name'] == agent_card.name
    response = client.get(PREV_AGENT_CARD_WELL_KNOWN_PATH)
    assert response.status_code == 200
    data = response.json()
    assert data['name'] == agent_card.name


def test_agent_card_custom_endpoint_has_no_deprecated_route(
    agent_card: AgentCard, handler: mock.AsyncMock
):
    """Test agent card deprecated route is not available for custom route."""
    app_instance = A2AStarletteApplication(agent_card, handler)
    client = TestClient(app_instance.build(agent_card_url='/my-agent'))
    response = client.get('/my-agent')
    assert response.status_code == 200
    data = response.json()
    assert data['name'] == agent_card.name
    response = client.get(PREV_AGENT_CARD_WELL_KNOWN_PATH)
    assert response.status_code == 404


def test_authenticated_extended_agent_card_endpoint_not_supported_fastapi(
    agent_card: AgentCard, handler: mock.AsyncMock
):
    """Test extended card endpoint returns 404 if not supported by main card."""
    # Ensure supportsAuthenticatedExtendedCard is False or None
    agent_card.supports_authenticated_extended_card = False
    app_instance = A2AFastAPIApplication(agent_card, handler)
    # The route should not even be added if supportsAuthenticatedExtendedCard is false
    # So, building the app and trying to hit it should result in 404 from FastAPI itself
    client = TestClient(app_instance.build())
    response = client.get('/agent/authenticatedExtendedCard')
    assert response.status_code == 404  # FastAPI's default for no route


def test_authenticated_extended_agent_card_endpoint_supported_with_specific_extended_card_starlette(
    agent_card: AgentCard,
    extended_agent_card_fixture: AgentCard,
    handler: mock.AsyncMock,
):
    """Test extended card endpoint returns the specific extended card when provided."""
    agent_card.supports_authenticated_extended_card = (
        True  # Main card must support it
    )
    print(agent_card)
    app_instance = A2AStarletteApplication(
        agent_card, handler, extended_agent_card=extended_agent_card_fixture
    )
    client = TestClient(app_instance.build())

    response = client.get('/agent/authenticatedExtendedCard')
    assert response.status_code == 200
    data = response.json()
    # Verify it's the extended card's data
    assert data['name'] == extended_agent_card_fixture.name
    assert data['version'] == extended_agent_card_fixture.version
    assert len(data['skills']) == len(extended_agent_card_fixture.skills)
    assert any(skill['id'] == 'skill-extended' for skill in data['skills']), (
        'Extended skill not found in served card'
    )


def test_authenticated_extended_agent_card_endpoint_supported_with_specific_extended_card_fastapi(
    agent_card: AgentCard,
    extended_agent_card_fixture: AgentCard,
    handler: mock.AsyncMock,
):
    """Test extended card endpoint returns the specific extended card when provided."""
    agent_card.supports_authenticated_extended_card = (
        True  # Main card must support it
    )
    app_instance = A2AFastAPIApplication(
        agent_card, handler, extended_agent_card=extended_agent_card_fixture
    )
    client = TestClient(app_instance.build())

    response = client.get('/agent/authenticatedExtendedCard')
    assert response.status_code == 200
    data = response.json()
    # Verify it's the extended card's data
    assert data['name'] == extended_agent_card_fixture.name
    assert data['version'] == extended_agent_card_fixture.version
    assert len(data['skills']) == len(extended_agent_card_fixture.skills)
    assert any(skill['id'] == 'skill-extended' for skill in data['skills']), (
        'Extended skill not found in served card'
    )


def test_agent_card_custom_url(
    app: A2AStarletteApplication, agent_card: AgentCard
):
    """Test the agent card endpoint with a custom URL."""
    client = TestClient(app.build(agent_card_url='/my-agent'))
    response = client.get('/my-agent')
    assert response.status_code == 200
    data = response.json()
    assert data['name'] == agent_card.name


def test_starlette_rpc_endpoint_custom_url(
    app: A2AStarletteApplication, handler: mock.AsyncMock
):
    """Test the RPC endpoint with a custom URL."""
    # Provide a valid Task object as the return value
    task_status = TaskStatus(**MINIMAL_TASK_STATUS)
    task = Task(id='task1', context_id='ctx1', status=task_status)
    handler.on_get_task.return_value = task
    client = TestClient(app.build(rpc_url='/api/rpc'))
    response = client.post(
        '/api/rpc',
        json={
            'jsonrpc': '2.0',
            'id': '123',
            'method': 'tasks/get',
            'params': {'id': 'task1'},
        },
    )
    assert response.status_code == 200
    data = response.json()
    assert data['result']['id'] == 'task1'


def test_fastapi_rpc_endpoint_custom_url(
    app: A2AFastAPIApplication, handler: mock.AsyncMock
):
    """Test the RPC endpoint with a custom URL."""
    # Provide a valid Task object as the return value
    task_status = TaskStatus(**MINIMAL_TASK_STATUS)
    task = Task(id='task1', context_id='ctx1', status=task_status)
    handler.on_get_task.return_value = task
    client = TestClient(app.build(rpc_url='/api/rpc'))
    response = client.post(
        '/api/rpc',
        json={
            'jsonrpc': '2.0',
            'id': '123',
            'method': 'tasks/get',
            'params': {'id': 'task1'},
        },
    )
    assert response.status_code == 200
    data = response.json()
    assert data['result']['id'] == 'task1'


def test_starlette_build_with_extra_routes(
    app: A2AStarletteApplication, agent_card: AgentCard
):
    """Test building the app with additional routes."""

    def custom_handler(request):
        return JSONResponse({'message': 'Hello'})

    extra_route = Route('/hello', custom_handler, methods=['GET'])
    test_app = app.build(routes=[extra_route])
    client = TestClient(test_app)

    # Test the added route
    response = client.get('/hello')
    assert response.status_code == 200
    assert response.json() == {'message': 'Hello'}

    # Ensure default routes still work
<<<<<<< HEAD
    response = client.get('/.well-known/agent-card.json')
=======
    response = client.get(AGENT_CARD_WELL_KNOWN_PATH)
>>>>>>> cd941675
    assert response.status_code == 200
    data = response.json()
    assert data['name'] == agent_card.name


def test_fastapi_build_with_extra_routes(
    app: A2AFastAPIApplication, agent_card: AgentCard
):
    """Test building the app with additional routes."""

    def custom_handler(request):
        return JSONResponse({'message': 'Hello'})

    extra_route = Route('/hello', custom_handler, methods=['GET'])
    test_app = app.build(routes=[extra_route])
    client = TestClient(test_app)

    # Test the added route
    response = client.get('/hello')
    assert response.status_code == 200
    assert response.json() == {'message': 'Hello'}

    # Ensure default routes still work
<<<<<<< HEAD
    response = client.get('/.well-known/agent-card.json')
=======
    response = client.get(AGENT_CARD_WELL_KNOWN_PATH)
    assert response.status_code == 200
    data = response.json()
    assert data['name'] == agent_card.name

    # check if deprecated agent card path route is available with default well-known path
    response = client.get(PREV_AGENT_CARD_WELL_KNOWN_PATH)
>>>>>>> cd941675
    assert response.status_code == 200
    data = response.json()
    assert data['name'] == agent_card.name


def test_fastapi_build_custom_agent_card_path(
    app: A2AFastAPIApplication, agent_card: AgentCard
):
    """Test building the app with a custom agent card path."""

    test_app = app.build(agent_card_url='/agent-card')
    client = TestClient(test_app)

    # Ensure custom card path works
    response = client.get('/agent-card')
    assert response.status_code == 200
    data = response.json()
    assert data['name'] == agent_card.name

    # Ensure default agent card location is not available
    response = client.get(AGENT_CARD_WELL_KNOWN_PATH)
    assert response.status_code == 404

    # check if deprecated agent card path route is not available
    response = client.get(PREV_AGENT_CARD_WELL_KNOWN_PATH)
    assert response.status_code == 404


# === REQUEST METHODS TESTS ===


def test_send_message(client: TestClient, handler: mock.AsyncMock):
    """Test sending a message."""
    # Prepare mock response
    task_status = TaskStatus(**MINIMAL_TASK_STATUS)
    mock_task = Task(
        id='task1',
        context_id='session-xyz',
        status=task_status,
    )
    handler.on_message_send.return_value = mock_task

    # Send request
    response = client.post(
        '/',
        json={
            'jsonrpc': '2.0',
            'id': '123',
            'method': 'message/send',
            'params': {
                'message': {
                    'role': 'agent',
                    'parts': [{'kind': 'text', 'text': 'Hello'}],
                    'message_id': '111',
                    'kind': 'message',
                    'task_id': 'task1',
                    'context_id': 'session-xyz',
                }
            },
        },
    )

    # Verify response
    assert response.status_code == 200
    data = response.json()
    assert 'result' in data
    assert data['result']['id'] == 'task1'
    assert data['result']['status']['state'] == 'submitted'

    # Verify handler was called
    handler.on_message_send.assert_awaited_once()


def test_cancel_task(client: TestClient, handler: mock.AsyncMock):
    """Test cancelling a task."""
    # Setup mock response
    task_status = TaskStatus(**MINIMAL_TASK_STATUS)
    task_status.state = TaskState.canceled  # 'cancelled' #
    task = Task(id='task1', context_id='ctx1', status=task_status)
    handler.on_cancel_task.return_value = task

    # Send request
    response = client.post(
        '/',
        json={
            'jsonrpc': '2.0',
            'id': '123',
            'method': 'tasks/cancel',
            'params': {'id': 'task1'},
        },
    )

    # Verify response
    assert response.status_code == 200
    data = response.json()
    assert data['result']['id'] == 'task1'
    assert data['result']['status']['state'] == 'canceled'

    # Verify handler was called
    handler.on_cancel_task.assert_awaited_once()


def test_get_task(client: TestClient, handler: mock.AsyncMock):
    """Test getting a task."""
    # Setup mock response
    task_status = TaskStatus(**MINIMAL_TASK_STATUS)
    task = Task(id='task1', context_id='ctx1', status=task_status)
    handler.on_get_task.return_value = task  # JSONRPCResponse(root=task)

    # Send request
    response = client.post(
        '/',
        json={
            'jsonrpc': '2.0',
            'id': '123',
            'method': 'tasks/get',
            'params': {'id': 'task1'},
        },
    )

    # Verify response
    assert response.status_code == 200
    data = response.json()
    assert data['result']['id'] == 'task1'

    # Verify handler was called
    handler.on_get_task.assert_awaited_once()


def test_set_push_notification_config(
    client: TestClient, handler: mock.AsyncMock
):
    """Test setting push notification configuration."""
    # Setup mock response
    task_push_config = TaskPushNotificationConfig(
        task_id='t2',
        push_notification_config=PushNotificationConfig(
            url='https://example.com', token='secret-token'
        ),
    )
    handler.on_set_task_push_notification_config.return_value = task_push_config

    # Send request
    response = client.post(
        '/',
        json={
            'jsonrpc': '2.0',
            'id': '123',
            'method': 'tasks/pushNotificationConfig/set',
            'params': {
                'task_id': 't2',
                'pushNotificationConfig': {
                    'url': 'https://example.com',
                    'token': 'secret-token',
                },
            },
        },
    )

    # Verify response
    assert response.status_code == 200
    data = response.json()
    assert data['result']['pushNotificationConfig']['token'] == 'secret-token'

    # Verify handler was called
    handler.on_set_task_push_notification_config.assert_awaited_once()


def test_get_push_notification_config(
    client: TestClient, handler: mock.AsyncMock
):
    """Test getting push notification configuration."""
    # Setup mock response
    task_push_config = TaskPushNotificationConfig(
        task_id='task1',
        push_notification_config=PushNotificationConfig(
            url='https://example.com', token='secret-token'
        ),
    )

    handler.on_get_task_push_notification_config.return_value = task_push_config

    # Send request
    response = client.post(
        '/',
        json={
            'jsonrpc': '2.0',
            'id': '123',
            'method': 'tasks/pushNotificationConfig/get',
            'params': {'id': 'task1'},
        },
    )

    # Verify response
    assert response.status_code == 200
    data = response.json()
    assert data['result']['pushNotificationConfig']['token'] == 'secret-token'

    # Verify handler was called
    handler.on_get_task_push_notification_config.assert_awaited_once()


def test_server_auth(app: A2AStarletteApplication, handler: mock.AsyncMock):
    class TestAuthMiddleware(AuthenticationBackend):
        async def authenticate(
            self, conn: HTTPConnection
        ) -> tuple[AuthCredentials, BaseUser] | None:
            # For the purposes of this test, all requests are authenticated!
            return (AuthCredentials(['authenticated']), SimpleUser('test_user'))

    client = TestClient(
        app.build(
            middleware=[
                Middleware(
                    AuthenticationMiddleware, backend=TestAuthMiddleware()
                )
            ]
        )
    )

    # Set the output message to be the authenticated user name
    handler.on_message_send.side_effect = lambda params, context: Message(
        context_id='session-xyz',
        message_id='112',
        role=Role.agent,
        parts=[
            Part(TextPart(text=context.user.user_name)),
        ],
    )

    # Send request
    response = client.post(
        '/',
        json={
            'jsonrpc': '2.0',
            'id': '123',
            'method': 'message/send',
            'params': {
                'message': {
                    'role': 'agent',
                    'parts': [{'kind': 'text', 'text': 'Hello'}],
                    'message_id': '111',
                    'kind': 'message',
                    'task_id': 'task1',
                    'context_id': 'session-xyz',
                }
            },
        },
    )

    # Verify response
    assert response.status_code == 200
    result = SendMessageResponse.model_validate(response.json())
    assert isinstance(result.root, SendMessageSuccessResponse)
    assert isinstance(result.root.result, Message)
    message = result.root.result
    assert isinstance(message.parts[0].root, TextPart)
    assert message.parts[0].root.text == 'test_user'

    # Verify handler was called
    handler.on_message_send.assert_awaited_once()


# === STREAMING TESTS ===


@pytest.mark.asyncio
async def test_message_send_stream(
    app: A2AStarletteApplication, handler: mock.AsyncMock
) -> None:
    """Test streaming message sending."""

    # Setup mock streaming response
    async def stream_generator():
        for i in range(3):
            text_part = TextPart(**TEXT_PART_DATA)
            data_part = DataPart(**DATA_PART_DATA)
            artifact = Artifact(
                artifact_id=f'artifact-{i}',
                name='result_data',
                parts=[Part(root=text_part), Part(root=data_part)],
            )
            last = [False, False, True]
            task_artifact_update_event_data: dict[str, Any] = {
                'artifact': artifact,
                'task_id': 'task_id',
                'context_id': 'session-xyz',
                'append': False,
                'lastChunk': last[i],
                'kind': 'artifact-update',
            }

            yield TaskArtifactUpdateEvent.model_validate(
                task_artifact_update_event_data
            )

    handler.on_message_send_stream.return_value = stream_generator()

    client = None
    try:
        # Create client
        client = TestClient(app.build(), raise_server_exceptions=False)
        # Send request
        with client.stream(
            'POST',
            '/',
            json={
                'jsonrpc': '2.0',
                'id': '123',
                'method': 'message/stream',
                'params': {
                    'message': {
                        'role': 'agent',
                        'parts': [{'kind': 'text', 'text': 'Hello'}],
                        'message_id': '111',
                        'kind': 'message',
                        'task_id': 'task_id',
                        'context_id': 'session-xyz',
                    }
                },
            },
        ) as response:
            # Verify response is a stream
            assert response.status_code == 200
            assert response.headers['content-type'].startswith(
                'text/event-stream'
            )

            # Read some content to verify streaming works
            content = b''
            event_count = 0

            for chunk in response.iter_bytes():
                content += chunk
                if b'data' in chunk:  # Naive check for SSE data lines
                    event_count += 1

            # Check content has event data (e.g., part of the first event)
            assert (
                b'"artifactId":"artifact-0"' in content
            )  # Check for the actual JSON payload
            assert (
                b'"artifactId":"artifact-1"' in content
            )  # Check for the actual JSON payload
            assert (
                b'"artifactId":"artifact-2"' in content
            )  # Check for the actual JSON payload
            assert event_count > 0
    finally:
        # Ensure the client is closed
        if client:
            client.close()
        # Allow event loop to process any pending callbacks
        await asyncio.sleep(0.1)


@pytest.mark.asyncio
async def test_task_resubscription(
    app: A2AStarletteApplication, handler: mock.AsyncMock
) -> None:
    """Test task resubscription streaming."""

    # Setup mock streaming response
    async def stream_generator():
        for i in range(3):
            text_part = TextPart(**TEXT_PART_DATA)
            data_part = DataPart(**DATA_PART_DATA)
            artifact = Artifact(
                artifact_id=f'artifact-{i}',
                name='result_data',
                parts=[Part(root=text_part), Part(root=data_part)],
            )
            last = [False, False, True]
            task_artifact_update_event_data: dict[str, Any] = {
                'artifact': artifact,
                'task_id': 'task_id',
                'context_id': 'session-xyz',
                'append': False,
                'lastChunk': last[i],
                'kind': 'artifact-update',
            }
            yield TaskArtifactUpdateEvent.model_validate(
                task_artifact_update_event_data
            )

    handler.on_resubscribe_to_task.return_value = stream_generator()

    # Create client
    client = TestClient(app.build(), raise_server_exceptions=False)

    try:
        # Send request using client.stream() context manager
        # Send request
        with client.stream(
            'POST',
            '/',
            json={
                'jsonrpc': '2.0',
                'id': '123',  # This ID is used in the success_event above
                'method': 'tasks/resubscribe',
                'params': {'id': 'task1'},
            },
        ) as response:
            # Verify response is a stream
            assert response.status_code == 200
            assert (
                response.headers['content-type']
                == 'text/event-stream; charset=utf-8'
            )

            # Read some content to verify streaming works
            content = b''
            event_count = 0
            for chunk in response.iter_bytes():
                content += chunk
                # A more robust check would be to parse each SSE event
                if b'data:' in chunk:  # Naive check for SSE data lines
                    event_count += 1
                if (
                    event_count >= 1 and len(content) > 20
                ):  # Ensure we've processed at least one event
                    break

            # Check content has event data (e.g., part of the first event)
            assert (
                b'"artifactId":"artifact-0"' in content
            )  # Check for the actual JSON payload
            assert (
                b'"artifactId":"artifact-1"' in content
            )  # Check for the actual JSON payload
            assert (
                b'"artifactId":"artifact-2"' in content
            )  # Check for the actual JSON payload
            assert event_count > 0
    finally:
        # Ensure the client is closed
        if client:
            client.close()
        # Allow event loop to process any pending callbacks
        await asyncio.sleep(0.1)


# === ERROR HANDLING TESTS ===


def test_invalid_json(client: TestClient):
    """Test handling invalid JSON."""
    response = client.post('/', content=b'This is not JSON')  # Use bytes
    assert response.status_code == 200  # JSON-RPC errors still return 200
    data = response.json()
    assert 'error' in data
    assert data['error']['code'] == JSONParseError().code


def test_invalid_request_structure(client: TestClient):
    """Test handling an invalid request structure."""
    response = client.post(
        '/',
        json={
            # Missing required fields
            'id': '123',
            'method': 'foo/bar',
        },
    )
    assert response.status_code == 200
    data = response.json()
    assert 'error' in data
    assert data['error']['code'] == InvalidRequestError().code


def test_method_not_implemented(client: TestClient, handler: mock.AsyncMock):
    """Test handling MethodNotImplementedError."""
    handler.on_get_task.side_effect = MethodNotImplementedError()

    response = client.post(
        '/',
        json={
            'jsonrpc': '2.0',
            'id': '123',
            'method': 'tasks/get',
            'params': {'id': 'task1'},
        },
    )
    assert response.status_code == 200
    data = response.json()
    assert 'error' in data
    assert data['error']['code'] == UnsupportedOperationError().code


def test_unknown_method(client: TestClient):
    """Test handling unknown method."""
    response = client.post(
        '/',
        json={
            'jsonrpc': '2.0',
            'id': '123',
            'method': 'unknown/method',
            'params': {},
        },
    )
    assert response.status_code == 200
    data = response.json()
    assert 'error' in data
    # This should produce an UnsupportedOperationError error code
    assert data['error']['code'] == InvalidRequestError().code


def test_validation_error(client: TestClient):
    """Test handling validation error."""
    # Missing required fields in the message
    response = client.post(
        '/',
        json={
            'jsonrpc': '2.0',
            'id': '123',
            'method': 'messages/send',
            'params': {
                'message': {
                    # Missing required fields
                    'text': 'Hello'
                }
            },
        },
    )
    assert response.status_code == 200
    data = response.json()
    assert 'error' in data
    assert data['error']['code'] == InvalidRequestError().code


def test_unhandled_exception(client: TestClient, handler: mock.AsyncMock):
    """Test handling unhandled exception."""
    handler.on_get_task.side_effect = Exception('Unexpected error')

    response = client.post(
        '/',
        json={
            'jsonrpc': '2.0',
            'id': '123',
            'method': 'tasks/get',
            'params': {'id': 'task1'},
        },
    )
    assert response.status_code == 200
    data = response.json()
    assert 'error' in data
    assert data['error']['code'] == InternalError().code
    assert 'Unexpected error' in data['error']['message']


def test_get_method_to_rpc_endpoint(client: TestClient):
    """Test sending GET request to RPC endpoint."""
    response = client.get('/')
    # Should return 405 Method Not Allowed
    assert response.status_code == 405


def test_non_dict_json(client: TestClient):
    """Test handling JSON that's not a dict."""
    response = client.post('/', json=['not', 'a', 'dict'])
    assert response.status_code == 200
    data = response.json()
    assert 'error' in data
    assert data['error']['code'] == InvalidRequestError().code<|MERGE_RESOLUTION|>--- conflicted
+++ resolved
@@ -151,11 +151,7 @@
 
 def test_agent_card_endpoint(client: TestClient, agent_card: AgentCard):
     """Test the agent card endpoint returns expected data."""
-<<<<<<< HEAD
-    response = client.get('/.well-known/agent-card.json')
-=======
     response = client.get(AGENT_CARD_WELL_KNOWN_PATH)
->>>>>>> cd941675
     assert response.status_code == 200
     data = response.json()
     assert data['name'] == agent_card.name
@@ -349,11 +345,7 @@
     assert response.json() == {'message': 'Hello'}
 
     # Ensure default routes still work
-<<<<<<< HEAD
-    response = client.get('/.well-known/agent-card.json')
-=======
     response = client.get(AGENT_CARD_WELL_KNOWN_PATH)
->>>>>>> cd941675
     assert response.status_code == 200
     data = response.json()
     assert data['name'] == agent_card.name
@@ -377,9 +369,6 @@
     assert response.json() == {'message': 'Hello'}
 
     # Ensure default routes still work
-<<<<<<< HEAD
-    response = client.get('/.well-known/agent-card.json')
-=======
     response = client.get(AGENT_CARD_WELL_KNOWN_PATH)
     assert response.status_code == 200
     data = response.json()
@@ -387,7 +376,6 @@
 
     # check if deprecated agent card path route is available with default well-known path
     response = client.get(PREV_AGENT_CARD_WELL_KNOWN_PATH)
->>>>>>> cd941675
     assert response.status_code == 200
     data = response.json()
     assert data['name'] == agent_card.name
