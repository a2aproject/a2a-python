from unittest import mock

import pytest

from pydantic import ValidationError
from starlette.testclient import TestClient

from a2a.server.apps import A2AFastAPIApplication, A2AStarletteApplication
from a2a.types import (
    APIKeySecurityScheme,
    AgentCapabilities,
    AgentCard,
    In,
    InvalidRequestError,
    JSONParseError,
    Message,
    Part,
    Role,
    SecurityScheme,
    TextPart,
)


@pytest.fixture
def agent_card_with_api_key():
    """Provides an AgentCard with an APIKeySecurityScheme for testing serialization."""
    # This data uses the alias 'in', which is correct for creating the model.
    api_key_scheme_data = {
        'type': 'apiKey',
        'name': 'X-API-KEY',
        'in': 'header',
    }
    api_key_scheme = APIKeySecurityScheme.model_validate(api_key_scheme_data)

    return AgentCard(
        name='APIKeyAgent',
        description='An agent that uses API Key auth.',
        url='http://example.com/apikey-agent',
        version='1.0.0',
        capabilities=AgentCapabilities(),
        default_input_modes=['text/plain'],
        default_output_modes=['text/plain'],
        skills=[],
        security_schemes={'api_key_auth': SecurityScheme(root=api_key_scheme)},
        security=[{'api_key_auth': []}],
    )


def test_starlette_agent_card_with_api_key_scheme_alias(
    agent_card_with_api_key: AgentCard,
):
    """
    Tests that the A2AStarletteApplication endpoint correctly serializes aliased fields.

    This verifies the fix for `APIKeySecurityScheme.in_` being serialized as `in_` instead of `in`.
    """
    handler = mock.AsyncMock()
    app_instance = A2AStarletteApplication(agent_card_with_api_key, handler)
    client = TestClient(app_instance.build())

    response = client.get('/.well-known/agent-card.json')
<<<<<<< HEAD
    print(response.status_code, response.content)
=======
>>>>>>> 270ea9b0
    assert response.status_code == 200
    response_data = response.json()

    security_scheme_json = response_data['securitySchemes']['api_key_auth']
    assert 'in' in security_scheme_json
    assert security_scheme_json['in'] == 'header'
    assert 'in_' not in security_scheme_json

    try:
        parsed_card = AgentCard.model_validate(response_data)
        parsed_scheme_wrapper = parsed_card.security_schemes['api_key_auth']
        assert isinstance(parsed_scheme_wrapper.root, APIKeySecurityScheme)
        assert parsed_scheme_wrapper.root.in_ == In.header
    except ValidationError as e:
        pytest.fail(
            f"AgentCard.model_validate failed on the server's response: {e}"
        )


def test_fastapi_agent_card_with_api_key_scheme_alias(
    agent_card_with_api_key: AgentCard,
):
    """
    Tests that the A2AFastAPIApplication endpoint correctly serializes aliased fields.

    This verifies the fix for `APIKeySecurityScheme.in_` being serialized as `in_` instead of `in`.
    """
    handler = mock.AsyncMock()
    app_instance = A2AFastAPIApplication(agent_card_with_api_key, handler)
    client = TestClient(app_instance.build())

    response = client.get('/.well-known/agent-card.json')
<<<<<<< HEAD
    print(response.status_code, response.content)
=======
>>>>>>> 270ea9b0
    assert response.status_code == 200
    response_data = response.json()

    security_scheme_json = response_data['securitySchemes']['api_key_auth']
    assert 'in' in security_scheme_json
    assert 'in_' not in security_scheme_json
    assert security_scheme_json['in'] == 'header'


def test_handle_invalid_json(agent_card_with_api_key: AgentCard):
    """Test handling of malformed JSON."""
    handler = mock.AsyncMock()
    app_instance = A2AStarletteApplication(agent_card_with_api_key, handler)
    client = TestClient(app_instance.build())

    response = client.post(
        '/',
        content='{ "jsonrpc": "2.0", "method": "test", "id": 1, "params": { "key": "value" }',
    )
    assert response.status_code == 200
    data = response.json()
    assert data['error']['code'] == JSONParseError().code


def test_handle_oversized_payload(agent_card_with_api_key: AgentCard):
    """Test handling of oversized JSON payloads."""
    handler = mock.AsyncMock()
    app_instance = A2AStarletteApplication(agent_card_with_api_key, handler)
    client = TestClient(app_instance.build())

    large_string = 'a' * 2_000_000  # 2MB string
    payload = {
        'jsonrpc': '2.0',
        'method': 'test',
        'id': 1,
        'params': {'data': large_string},
    }

    # Starlette/FastAPI's default max request size is around 1MB.
    # This test will likely fail with a 413 Payload Too Large if the default is not increased.
    # If the application is expected to handle larger payloads, the server configuration needs to be adjusted.
    # For this test, we expect a 413 or a graceful JSON-RPC error if the app handles it.

    try:
        response = client.post('/', json=payload)
        # If the app handles it gracefully and returns a JSON-RPC error
        if response.status_code == 200:
            data = response.json()
            assert data['error']['code'] == InvalidRequestError().code
        else:
            assert response.status_code == 413
    except Exception as e:
        # Depending on server setup, it might just drop the connection for very large payloads
        assert isinstance(e, ConnectionResetError | RuntimeError)


def test_handle_unicode_characters(agent_card_with_api_key: AgentCard):
    """Test handling of unicode characters in JSON payload."""
    handler = mock.AsyncMock()
    app_instance = A2AStarletteApplication(agent_card_with_api_key, handler)
    client = TestClient(app_instance.build())

    unicode_text = 'こんにちは世界'  # "Hello world" in Japanese
    unicode_payload = {
        'jsonrpc': '2.0',
        'method': 'message/send',
        'id': 'unicode_test',
        'params': {
            'message': {
                'role': 'user',
                'parts': [{'kind': 'text', 'text': unicode_text}],
                'message_id': 'msg-unicode',
            }
        },
    }

    # Mock a handler for this method
    handler.on_message_send.return_value = Message(
        role=Role.agent,
        parts=[Part(root=TextPart(text=f'Received: {unicode_text}'))],
        message_id='response-unicode',
    )

    response = client.post('/', json=unicode_payload)

    # We are not testing the handler logic here, just that the server can correctly
    # deserialize the unicode payload without errors. A 200 response with any valid
    # JSON-RPC response indicates success.
    assert response.status_code == 200
    data = response.json()
    assert 'error' not in data or data['error'] is None
    assert data['result']['parts'][0]['text'] == f'Received: {unicode_text}'<|MERGE_RESOLUTION|>--- conflicted
+++ resolved
@@ -59,10 +59,6 @@
     client = TestClient(app_instance.build())
 
     response = client.get('/.well-known/agent-card.json')
-<<<<<<< HEAD
-    print(response.status_code, response.content)
-=======
->>>>>>> 270ea9b0
     assert response.status_code == 200
     response_data = response.json()
 
@@ -95,10 +91,6 @@
     client = TestClient(app_instance.build())
 
     response = client.get('/.well-known/agent-card.json')
-<<<<<<< HEAD
-    print(response.status_code, response.content)
-=======
->>>>>>> 270ea9b0
     assert response.status_code == 200
     response_data = response.json()
 
