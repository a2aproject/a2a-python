#!/bin/bash
set -e
set -o pipefail

# Sort Spelling Allowlist
# The user did not provide this file, so we check for its existence.
SPELLING_ALLOW_FILE=".github/actions/spelling/allow.txt"
if [ -f "$SPELLING_ALLOW_FILE" ]; then
    sort -u "$SPELLING_ALLOW_FILE" -o "$SPELLING_ALLOW_FILE"
fi

TARGET_BRANCH="origin/${GITHUB_BASE_REF:-main}"
git fetch origin "${GITHUB_BASE_REF:-main}" --depth=1

# Find merge base between HEAD and target branch
MERGE_BASE=$(git merge-base HEAD "$TARGET_BRANCH")

# Get python files changed in this PR, excluding grpc generated files
CHANGED_FILES=$(git diff --name-only --diff-filter=ACMRTUXB "$MERGE_BASE" HEAD -- '*.py' ':!src/a2a/grpc/*')

if [ -z "$CHANGED_FILES" ]; then
    echo "No changed Python files to format."
    exit 0
fi

echo "Formatting changed files:"
echo "$CHANGED_FILES"

# Formatters are already installed in the activated venv from the GHA step.
# Use xargs to pass the file list to the formatters.
run_formatter() {
    echo "$CHANGED_FILES" | xargs -r "$@"
}

<<<<<<< HEAD
no-implicit-optional --use-union-or .
=======
>>>>>>> 73333bd8
run_formatter pyupgrade --exit-zero-even-if-changed --py310-plus
run_formatter autoflake -i -r --remove-all-unused-imports
run_formatter ruff check --fix-only
run_formatter ruff format<|MERGE_RESOLUTION|>--- conflicted
+++ resolved
@@ -32,10 +32,6 @@
     echo "$CHANGED_FILES" | xargs -r "$@"
 }
 
-<<<<<<< HEAD
-no-implicit-optional --use-union-or .
-=======
->>>>>>> 73333bd8
 run_formatter pyupgrade --exit-zero-even-if-changed --py310-plus
 run_formatter autoflake -i -r --remove-all-unused-imports
 run_formatter ruff check --fix-only
