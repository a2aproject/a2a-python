--- conflicted
+++ resolved
@@ -9,7 +9,6 @@
   test:
     name: Test with Python ${{ matrix.python-version }}
     runs-on: ubuntu-latest
-<<<<<<< HEAD
 
     if: github.repository == 'google-a2a/a2a-python'
     services:
@@ -22,9 +21,6 @@
         ports:
           - 5432:5432
 
-=======
-    if: github.repository == 'a2aproject/a2a-python'
->>>>>>> 5e27d056
     strategy:
       matrix:
         python-version: ['3.10', '3.13']
@@ -35,37 +31,20 @@
         uses: actions/setup-python@v5
         with:
           python-version: ${{ matrix.python-version }}
-<<<<<<< HEAD
       - name: Set postgres for tests
         run: |
           sudo apt-get update && sudo apt-get install -y postgresql-client
           PGPASSWORD=postgres psql -h localhost -p 5432 -U postgres -d a2a_test -f ${{ github.workspace }}/docker/postgres/init.sql
           export POSTGRES_TEST_DSN="postgresql://postgres:postgres@localhost:5432/a2a_test"
 
-=======
->>>>>>> 5e27d056
       - name: Install uv
         uses: astral-sh/setup-uv@v6
       - name: Add uv to PATH
         run: |
           echo "$HOME/.cargo/bin" >> $GITHUB_PATH
       - name: Install dependencies
-<<<<<<< HEAD
-        run: uv sync --dev --extra sql
-
-      - name: Run tests
-        run: uv run pytest
-
-      - name: Upload coverage report
-        uses: actions/upload-artifact@v4
-        with:
-          name: coverage-report-${{ matrix.python-version }}
-          path: coverage.xml
-          if-no-files-found: ignore
-=======
-        run: uv sync --dev
+        run: uv sync --dev  --extra sql
       - name: Run tests and check coverage
         run: uv run pytest --cov=a2a --cov-report=xml --cov-fail-under=90
       - name: Show coverage summary in log
-        run: uv run coverage report
->>>>>>> 5e27d056
+        run: uv run coverage report