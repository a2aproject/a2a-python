# A2A Python SDK

[![License](https://img.shields.io/badge/License-Apache_2.0-blue.svg)](LICENSE)
[![PyPI version](https://img.shields.io/pypi/v/a2a-sdk)](https://pypi.org/project/a2a-sdk/)
![PyPI - Python Version](https://img.shields.io/pypi/pyversions/a2a-sdk)
[![PyPI - Downloads](https://img.shields.io/pypi/dw/a2a-sdk)](https://pypistats.org/packages/a2a-sdk)

<!-- markdownlint-disable no-inline-html -->

<html>
   <h2 align="center">
   <img src="https://raw.githubusercontent.com/a2aproject/A2A/refs/heads/main/docs/assets/a2a-logo-black.svg" width="256" alt="A2A Logo"/>
   </h2>
   <h3 align="center">A Python library that helps run agentic applications as A2AServers following the <a href="https://a2aproject.github.io/A2A">Agent2Agent (A2A) Protocol</a>.</h3>
</html>

<!-- markdownlint-enable no-inline-html -->

## Installation

You can install the A2A SDK using either `uv` or `pip`.

## Prerequisites

- Python 3.10+
- `uv` (optional, but recommended) or `pip`

### Using `uv`

```bash
uv add a2a-sdk
```

<<<<<<< HEAD
To include the optional HTTP server components (FastAPI, Starlette), install the `http-server` extra:

```bash
uv add a2a-sdk[http-server]
=======
To install with database support:

```bash
# PostgreSQL support
uv add "a2a-sdk[postgresql]"

# MySQL support
uv add "a2a-sdk[mysql]"

# SQLite support
uv add "a2a-sdk[sqlite]"

# All database drivers
uv add "a2a-sdk[sql]"
>>>>>>> 7c46e70b
```

### Using `pip`

You can install `a2a-sdk` using pip, the standard Python package installer.

```bash
pip install a2a-sdk
```

<<<<<<< HEAD
To include the optional HTTP server components (FastAPI, Starlette), install the `http-server` extra:

```bash
pip install a2a-sdk[http-server]
=======
To install with database support:

```bash
# PostgreSQL support
pip install "a2a-sdk[postgresql]"

# MySQL support
pip install "a2a-sdk[mysql]"

# SQLite support
pip install "a2a-sdk[sqlite]"

# All database drivers
pip install "a2a-sdk[sql]"
>>>>>>> 7c46e70b
```

## Examples

### [Helloworld Example](https://github.com/a2aproject/a2a-samples/tree/main/samples/python/agents/helloworld)

1. Run Remote Agent

   ```bash
   git clone https://github.com/a2aproject/a2a-samples.git
   cd a2a-samples/samples/python/agents/helloworld
   uv run .
   ```

2. In another terminal, run the client

   ```bash
   cd a2a-samples/samples/python/agents/helloworld
   uv run test_client.py
   ```

3. You can validate your agent using the agent inspector. Follow the instructions at the [a2a-inspector](https://github.com/a2aproject/a2a-inspector) repo.

You can also find more Python samples [here](https://github.com/a2aproject/a2a-samples/tree/main/samples/python) and JavaScript samples [here](https://github.com/a2aproject/a2a-samples/tree/main/samples/js).

## License

This project is licensed under the terms of the [Apache 2.0 License](https://raw.githubusercontent.com/a2aproject/a2a-python/refs/heads/main/LICENSE).

## Contributing

See [CONTRIBUTING.md](https://github.com/a2aproject/a2a-python/blob/main/CONTRIBUTING.md) for contribution guidelines.<|MERGE_RESOLUTION|>--- conflicted
+++ resolved
@@ -27,16 +27,18 @@
 
 ### Using `uv`
 
+When you're working within a uv project or a virtual environment managed by uv, the preferred way to add packages is using uv add.
+
 ```bash
 uv add a2a-sdk
 ```
 
-<<<<<<< HEAD
 To include the optional HTTP server components (FastAPI, Starlette), install the `http-server` extra:
 
 ```bash
 uv add a2a-sdk[http-server]
-=======
+```
+
 To install with database support:
 
 ```bash
@@ -51,23 +53,22 @@
 
 # All database drivers
 uv add "a2a-sdk[sql]"
->>>>>>> 7c46e70b
 ```
 
 ### Using `pip`
 
-You can install `a2a-sdk` using pip, the standard Python package installer.
+If you prefer to use pip, the standard Python package installer, you can install `a2a-sdk` as follows
 
 ```bash
 pip install a2a-sdk
 ```
 
-<<<<<<< HEAD
 To include the optional HTTP server components (FastAPI, Starlette), install the `http-server` extra:
 
 ```bash
 pip install a2a-sdk[http-server]
-=======
+```
+
 To install with database support:
 
 ```bash
@@ -82,7 +83,6 @@
 
 # All database drivers
 pip install "a2a-sdk[sql]"
->>>>>>> 7c46e70b
 ```
 
 ## Examples
