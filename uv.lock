--- conflicted
+++ resolved
@@ -10,14 +10,11 @@
 name = "a2a-sdk"
 source = { editable = "." }
 dependencies = [
-<<<<<<< HEAD
     { name = "google-api-core" },
     { name = "grpcio" },
     { name = "grpcio-reflection" },
     { name = "grpcio-tools" },
-=======
     { name = "fastapi" },
->>>>>>> 97f10932
     { name = "httpx" },
     { name = "httpx-sse" },
     { name = "opentelemetry-api" },
@@ -29,19 +26,16 @@
 encryption = [
     { name = "cryptography" },
 ]
-<<<<<<< HEAD
 http-server = [
     { name = "fastapi" },
     { name = "sse-starlette" },
     { name = "starlette" },
-=======
 grpc = [
     { name = "google-api-core" },
     { name = "grpcio" },
     { name = "grpcio-reflection" },
     { name = "grpcio-tools" },
     { name = "protobuf" },
->>>>>>> 97f10932
 ]
 mysql = [
     { name = "sqlalchemy", extra = ["aiomysql", "asyncio"] },
@@ -78,19 +72,11 @@
 [package.metadata]
 requires-dist = [
     { name = "cryptography", marker = "extra == 'encryption'", specifier = ">=43.0.0" },
-<<<<<<< HEAD
     { name = "fastapi", marker = "extra == 'http-server'", specifier = ">=0.115.2" },
-    { name = "google-api-core", specifier = ">=1.26.0" },
-    { name = "grpcio", specifier = ">=1.60" },
-    { name = "grpcio-reflection", specifier = ">=1.7.0" },
-    { name = "grpcio-tools", specifier = ">=1.60" },
-=======
-    { name = "fastapi", specifier = ">=0.115.2" },
     { name = "google-api-core", marker = "extra == 'grpc'", specifier = ">=1.26.0" },
     { name = "grpcio", marker = "extra == 'grpc'", specifier = ">=1.60" },
     { name = "grpcio-reflection", marker = "extra == 'grpc'", specifier = ">=1.7.0" },
     { name = "grpcio-tools", marker = "extra == 'grpc'", specifier = ">=1.60" },
->>>>>>> 97f10932
     { name = "httpx", specifier = ">=0.28.1" },
     { name = "httpx-sse", specifier = ">=0.4.0" },
     { name = "opentelemetry-api", specifier = ">=1.33.0" },
@@ -104,11 +90,7 @@
     { name = "sse-starlette", marker = "extra == 'http-server'" },
     { name = "starlette", marker = "extra == 'http-server'" },
 ]
-<<<<<<< HEAD
-provides-extras = ["encryption", "http-server", "mysql", "postgresql", "sql", "sqlite"]
-=======
-provides-extras = ["encryption", "grpc", "mysql", "postgresql", "sql", "sqlite"]
->>>>>>> 97f10932
+provides-extras = ["encryption", "http-server",  "grpc", "mysql", "postgresql", "sql", "sqlite"]
 
 [package.metadata.requires-dev]
 dev = [
